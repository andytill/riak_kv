%% -------------------------------------------------------------------
%%
%% riak_kv_ddl: defines records used in the data description language
%%
%% Copyright (c) 2016 Basho Technologies, Inc.  All Rights Reserved.
%%
%% This file is provided to you under the Apache License,
%% Version 2.0 (the "License"); you may not use this file
%% except in compliance with the License.  You may obtain
%% a copy of the License at
%%
%%   http://www.apache.org/licenses/LICENSE-2.0
%%
%% Unless required by applicable law or agreed to in writing,
%% software distributed under the License is distributed on an
%% "AS IS" BASIS, WITHOUT WARRANTIES OR CONDITIONS OF ANY
%% KIND, either express or implied.  See the License for the
%% specific language governing permissions and limitations
%% under the License.
%%
%% -------------------------------------------------------------------

-ifndef(RIAK_KV_TS_HRL).
-define(RIAK_KV_TS_HRL, included).

%% For dialyzer types
-include_lib("riak_ql/include/riak_ql_ddl.hrl").

%% the result type of a query, rows means to return all matching rows, aggregate
%% returns one row calculated from the result set for the query.
-type select_result_type() :: rows | aggregate.

-record(riak_sel_clause_v1,
        {
          calc_type        = rows :: select_result_type(),
          initial_state    = []   :: [any()],
          col_return_types = []   :: [riak_ql_ddl:field_type()],
          col_names        = []   :: [binary()],
          clause           = []   :: [riak_kv_qry_compiler:compiled_select()],
          finalisers       = []   :: [skip | function()]
        }).

-record(riak_select_v1,
        {
          'SELECT'              :: #riak_sel_clause_v1{},
          'FROM'        = <<>>  :: binary() | {list, [binary()]} | {regex, list()},
          'WHERE'       = []    :: [riak_ql_ddl:filter()],
<<<<<<< HEAD
          'ORDER BY'    = []    :: [riak_ql_ddl:sorter()],
          'LIMIT'       = []    :: [riak_ql_ddl:limit()],
=======
          'ORDER BY'    = []    :: [riak_kv_qry_compiler:sorter()],
          'LIMIT'       = []    :: [riak_kv_qry_compiler:limit()],
>>>>>>> 97e28f4f
          helper_mod            :: atom(),
          %% will include groups when we get that far
          partition_key = none  :: none | #key_v1{},
          %% indicates whether this query has already been compiled to a sub query
          is_executable = false :: boolean(),
          type          = sql   :: sql | timeseries,
          cover_context = undefined :: term(), %% for parallel queries
          local_key                                  % prolly a mistake to put this here - should be in DDL
        }).

-record(riak_sql_describe_v1,
        {
          'DESCRIBE'    = <<>>  :: binary()
        }).

-record(riak_sql_insert_v1,
        {
          'INSERT'      = <<>>  :: binary(),
          fields                :: [riak_ql_ddl:field_identifier()],
          values                :: [[riak_ql_ddl:data_value()]],
          helper_mod            :: atom()
        }).

-define(SQL_SELECT, #riak_select_v1).
-define(SQL_SELECT_RECORD_NAME, riak_select_v1).

-endif.<|MERGE_RESOLUTION|>--- conflicted
+++ resolved
@@ -45,13 +45,8 @@
           'SELECT'              :: #riak_sel_clause_v1{},
           'FROM'        = <<>>  :: binary() | {list, [binary()]} | {regex, list()},
           'WHERE'       = []    :: [riak_ql_ddl:filter()],
-<<<<<<< HEAD
-          'ORDER BY'    = []    :: [riak_ql_ddl:sorter()],
-          'LIMIT'       = []    :: [riak_ql_ddl:limit()],
-=======
           'ORDER BY'    = []    :: [riak_kv_qry_compiler:sorter()],
           'LIMIT'       = []    :: [riak_kv_qry_compiler:limit()],
->>>>>>> 97e28f4f
           helper_mod            :: atom(),
           %% will include groups when we get that far
           partition_key = none  :: none | #key_v1{},
