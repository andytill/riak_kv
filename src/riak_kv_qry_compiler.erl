--- conflicted
+++ resolved
@@ -476,15 +476,15 @@
 fix_subquery_order(Queries1) ->
     Queries2 = lists:sort(fun fix_subquery_order_compare/2, Queries1),
     case Queries2 of
-        [#riak_select_v1{ 'WHERE' = FirstWhere1 } = FirstQuery|QueryTail] when length(Queries2) > 1 ->
+        [?SQL_SELECT{ 'WHERE' = FirstWhere1 } = FirstQuery|QueryTail] when length(Queries2) > 1 ->
             case lists:keytake(end_inclusive, 1, FirstWhere1) of
                 false ->
                     Queries2;
                 {value, Flag, _FirstWhere2} ->
-                    #riak_select_v1{ 'WHERE' = LastWhere } = LastQuery1 = lists:last(Queries2),
-                    LastQuery2 = LastQuery1#riak_select_v1{ 'WHERE' = lists:keystore(end_inclusive, 1, LastWhere, Flag) },
+                    ?SQL_SELECT{ 'WHERE' = LastWhere } = LastQuery1 = lists:last(Queries2),
+                    LastQuery2 = LastQuery1?SQL_SELECT{ 'WHERE' = lists:keystore(end_inclusive, 1, LastWhere, Flag) },
                     Queries3 = QueryTail -- [LastQuery1],
-                    [FirstQuery#riak_select_v1{ 'WHERE' = FirstWhere1 } | Queries3] ++ [LastQuery2]
+                    [FirstQuery?SQL_SELECT{ 'WHERE' = FirstWhere1 } | Queries3] ++ [LastQuery2]
             end;
         _ ->
             Queries2
@@ -498,10 +498,10 @@
 %% Detect this by the implict order of the start/end keys.  Should be
 %% refactored to explicitly understand key order at some future point.
 fix_subquery_order_compare(Qa, Qb) ->
-    {startkey, Astartkey} = lists:keyfind(startkey, 1, Qa#riak_select_v1.'WHERE'),
-    {endkey, Aendkey}     = lists:keyfind(endkey, 1, Qa#riak_select_v1.'WHERE'),
-    {startkey, Bstartkey} = lists:keyfind(startkey, 1, Qb#riak_select_v1.'WHERE'),
-    {endkey, Bendkey}     = lists:keyfind(endkey, 1, Qb#riak_select_v1.'WHERE'),
+    {startkey, Astartkey} = lists:keyfind(startkey, 1, Qa?SQL_SELECT.'WHERE'),
+    {endkey, Aendkey}     = lists:keyfind(endkey, 1, Qa?SQL_SELECT.'WHERE'),
+    {startkey, Bstartkey} = lists:keyfind(startkey, 1, Qb?SQL_SELECT.'WHERE'),
+    {endkey, Bendkey}     = lists:keyfind(endkey, 1, Qb?SQL_SELECT.'WHERE'),
 
     fix_subquery_order_compare(Astartkey, Aendkey, Bstartkey, Bendkey).
 
@@ -1456,20 +1456,18 @@
     %% now make the result - expecting 2 queries
     [Where1, Where2] =
         test_data_where_clause(<<"Scotland">>, <<"user_1">>, [{3000, 15000}, {15000, 30000}]),
-    _PK = get_standard_pk(),
-    _LK = get_standard_lk(),
     {ok, [Select1, Select2]} = compile(DDL, Q, 5),
     ?assertEqual(
         [Where1, Where2],
-        [Select1#riak_select_v1.'WHERE', Select2#riak_select_v1.'WHERE']
+        [Select1?SQL_SELECT.'WHERE', Select2?SQL_SELECT.'WHERE']
     ),
     ?assertEqual(
         [get_standard_pk(), get_standard_pk()],
-        [Select1#riak_select_v1.partition_key, Select2#riak_select_v1.partition_key]
+        [Select1?SQL_SELECT.partition_key, Select2?SQL_SELECT.partition_key]
     ),
     ?assertEqual(
         [get_standard_lk(), get_standard_lk()],
-        [Select1#riak_select_v1.local_key, Select2#riak_select_v1.local_key]
+        [Select1?SQL_SELECT.local_key, Select2?SQL_SELECT.local_key]
     ).
 
 %%
@@ -2261,14 +2259,8 @@
         "PRIMARY KEY  ((a,b), a,b))"),
     {ok, Q} = get_query(
           "SELECT * FROM tab1 WHERE a = 1 AND b = 1"),
-<<<<<<< HEAD
-    {ok, [#riak_select_v1{ 'WHERE' = Where }]} = compile(DDL, Q, 100),
-    ?assertEqual(
-=======
-    ?assertMatch(
-        {ok, [?SQL_SELECT{
-            'WHERE' =
->>>>>>> 7fb89457
+    {ok, [?SQL_SELECT{ 'WHERE' = Where }]} = compile(DDL, Q, 100),
+    ?assertEqual(
                 [{startkey,[{<<"a">>,timestamp,1},{<<"b">>,varchar,1}]},
                  {endkey,  [{<<"a">>,timestamp,1},{<<"b">>,varchar,1}]},
                  {filter,[]},
@@ -2416,7 +2408,7 @@
 %           "SELECT * FROM table1 "
 %           "WHERE a = 1 AND b = 1 AND c >= 4000 AND c <= 5000"),
 %     {ok, SubQueries} = compile(helper_desc_order_on_quantum_ddl(), Q, 100),
-%     SubQueryWheres = [S#riak_select_v1.'WHERE' || S <- SubQueries],
+%     SubQueryWheres = [S?SQL_SELECT.'WHERE' || S <- SubQueries],
 %     ?assertEqual(
 %         [
 %             [{startkey,[{<<"a">>,sint64,1},{<<"b">>,sint64,1},{<<"c">>,timestamp,5000}]},
@@ -2453,7 +2445,7 @@
 %              {start_inclusive,false},
 %              {end_inclusive,true}]
 %         ],
-%         [S#riak_select_v1.'WHERE' || S <- fix_subquery_order(SubQueries)]
+%         [S?SQL_SELECT.'WHERE' || S <- fix_subquery_order(SubQueries)]
 %     ).
 
 % query_desc_order_on_quantum_at_quantum_across_quanta_test() ->
@@ -2461,7 +2453,7 @@
 %           "SELECT * FROM table1 "
 %           "WHERE a = 1 AND b = 1 AND c >= 3500 AND c <= 5500"),
 %     {ok, SubQueries} = compile(helper_desc_order_on_quantum_ddl(), Q, 100),
-%     SubQueryWheres = [S#riak_select_v1.'WHERE' || S <- SubQueries],
+%     SubQueryWheres = [S?SQL_SELECT.'WHERE' || S <- SubQueries],
 %     ?assertEqual(
 %         [
 %             [{startkey,[{<<"a">>,sint64,1},{<<"b">>,sint64,1},{<<"c">>,timestamp,5500}]},
