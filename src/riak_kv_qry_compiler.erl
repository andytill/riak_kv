%% -------------------------------------------------------------------
%%
%% riak_kv_qry_compiler: generate the coverage for a hashed query
%%
%%
%% Copyright (c) 2016 Basho Technologies, Inc.  All Rights Reserved.
%%
%% This file is provided to you under the Apache License,
%% Version 2.0 (the "License"); you may not use this file
%% except in compliance with the License.  You may obtain
%% a copy of the License at
%%
%%   http://www.apache.org/licenses/LICENSE-2.0
%%
%% Unless required by applicable law or agreed to in writing,
%% software distributed under the License is distributed on an
%% "AS IS" BASIS, WITHOUT WARRANTIES OR CONDITIONS OF ANY
%% KIND, either express or implied.  See the License for the
%% specific language governing permissions and limitations
%% under the License.
%%
%% -------------------------------------------------------------------
-module(riak_kv_qry_compiler).

-export([compile/3]).
-export([finalise_aggregate/2]).
-export([run_select/2, run_select/3]).

-type compiled_select() :: fun((_,_) -> riak_pb_ts_codec:ldbvalue()).
-export_type([compiled_select/0]).

-include("riak_kv_ts.hrl").
-include("riak_kv_index.hrl").
-include("riak_kv_ts_error_msgs.hrl").

-type where_props() :: [{startkey, [term()]} |
                        {endkey, [term()]} |
                        {filter, [term()]} |
                        {start_inclusive, boolean()} |
                        {end_inclusive, boolean()}].
-export_type([where_props/0]).

%% 3rd argument is undefined if we should not be concerned about the
%% maximum number of quanta
-spec compile(#ddl_v1{}, ?SQL_SELECT{}, 'undefined'|pos_integer()) ->
    {ok, [?SQL_SELECT{}]} | {error, any()}.
compile(#ddl_v1{}, ?SQL_SELECT{is_executable = true}, _MaxSubQueries) ->
    {error, 'query is already compiled'};
compile(#ddl_v1{} = DDL,
        ?SQL_SELECT{is_executable = false, 'SELECT' = Sel} = Q, MaxSubQueries) ->
    if Sel#riak_sel_clause_v1.clause == [] ->
            {error, 'full table scan not implemented'};
        el/=se ->
            case compile_select_clause(DDL, Q) of
                {ok, S} ->
                    compile_where_clause(DDL, Q?SQL_SELECT{'SELECT' = S}, MaxSubQueries);
                {error, _} = Error ->
                    Error
            end
    end.

%% adding the local key here is a bodge
%% should be a helper fun in the generated DDL module but I couldn't
%% write that up in time
compile_where_clause(#ddl_v1{} = DDL,
                     ?SQL_SELECT{is_executable = false,
                                 'WHERE'       = W,
                                 cover_context = Cover} = Q,
                     MaxSubQueries) ->
    {RealCover, WhereModifications} = unwrap_cover(Cover),
    case compile_where(DDL, W) of
        {error, E} -> {error, E};
        NewW ->
            expand_query(DDL, Q?SQL_SELECT{cover_context = RealCover},
                              update_where_for_cover(NewW, WhereModifications),
                              MaxSubQueries)
    end.

%% now break out the query on quantum boundaries
expand_query(#ddl_v1{local_key = LK, partition_key = PK},
             ?SQL_SELECT{} = Q1, Where1,
             MaxSubQueries) ->
    case expand_where(Where1, PK, MaxSubQueries) of
        {error, E} ->
            {error, E};
        Where2 ->
            Q2 = Q1?SQL_SELECT{is_executable = true,
                               type          = timeseries,
                               local_key     = LK,
                               partition_key = PK},
            SubQueries = [Q2?SQL_SELECT{ 'WHERE' = X } || X <- Where2],
            {ok, SubQueries}
    end.

%% Calulate the final result for an aggregate.
-spec finalise_aggregate(#riak_sel_clause_v1{}, [any()]) -> [any()].
finalise_aggregate(#riak_sel_clause_v1{ calc_type = aggregate,
                                        finalisers = FinaliserFns }, Row) ->
    finalise_aggregate2(FinaliserFns, Row, Row).

%%
finalise_aggregate2([], [], _) ->
    [];
finalise_aggregate2([skip | Fns], [_ | Row], FullRow) ->
    finalise_aggregate2(Fns, Row, FullRow);
finalise_aggregate2([CellFn | Fns], [Cell | Row], FullRow) ->
    [CellFn(FullRow, Cell) | finalise_aggregate2(Fns, Row, FullRow)].

%% Run the selection spec for all selection columns that was created by
-spec run_select(SelectionSpec::[compiled_select()], Row::[any()]) ->
                        [any()].
run_select(Select, Row) ->
    %% the second argument is the state, if we're return row query results then
    %% there is no long running state
    run_select2(Select, Row, undefined, []).

run_select(Select, Row, InitialState) ->
    %% the second argument is the state, if we're return row query results then
    %% there is no long running state
    run_select2(Select, Row, InitialState, []).

%% @priv
run_select2([], _, _, Acc) ->
    lists:reverse(Acc);
run_select2([Fn | SelectTail], Row, [ColState1 | ColStateTail], Acc1) ->
    Acc2 = prepend_select_columns(Fn(Row, ColState1), Acc1),
    run_select2(SelectTail, Row, ColStateTail, Acc2);
run_select2([Fn | SelectTail], Row, RowState, Acc1) ->
    Acc2 = prepend_select_columns(Fn(Row, RowState), Acc1),
    run_select2(SelectTail, Row, RowState, Acc2).

%% Check if the select column is actually multiple columns, as returned by
%% SELECT * FROM, or the corner case SELECT *, my_col FROM. This cannot simply
%% be flattened because nulls are represented as empty lists.
prepend_select_columns([_|_] = MultiCols, Acc) ->
    lists:reverse(MultiCols) ++ Acc;
prepend_select_columns(V, Acc) ->
    [V | Acc].

%% copy pasta mapfoldl from lists.erl, otherwise this reports
%% a warning in dialyzer!
my_mapfoldl(F, Accu0, [Hd|Tail]) ->
    {R,Accu1} = F(Hd, Accu0),
    {Rs,Accu2} = my_mapfoldl(F, Accu1, Tail),
    {[R|Rs],Accu2};
my_mapfoldl(F, Accu, []) when is_function(F, 2) -> {[],Accu}.

%%
compile_select_clause(DDL, ?SQL_SELECT{'SELECT' = #riak_sel_clause_v1{ clause = Sel } } = Q) ->
    CompileColFn =
        fun(ColX, AccX) ->
            select_column_clause_folder(DDL, ColX, AccX)
        end,
    %% compile each select column and put all the calc types into a set, if
    %% any of the results are aggregate then aggregate is the calc type for the
    %% whole query
    Acc = {sets:new(), #riak_sel_clause_v1{ }},
    %% iterate from the right so we can append to the head of lists
    {ResultTypeSet, Q2} = lists:foldl(CompileColFn, Acc, Sel),

    {ColTypes, Errors} = my_mapfoldl(
        fun(ColASTX, Errors) ->
            infer_col_type(DDL, ColASTX, Errors)
        end, [], Sel),

    case sets:is_element(aggregate, ResultTypeSet) of
        true  ->
            Q3 = Q2#riak_sel_clause_v1{
                   calc_type = aggregate,
                   col_names = get_col_names(DDL, Q) };
        false ->
            Q3 = Q2#riak_sel_clause_v1{
                   calc_type = rows,
                   initial_state = [],
                   col_names = get_col_names(DDL, Q) }
    end,
    case Errors of
      [] ->
          {ok, Q3#riak_sel_clause_v1{
              col_names = get_col_names(DDL, Q),
              col_return_types = lists:flatten(ColTypes) }};
      [_|_] ->
          {error, {invalid_query, riak_kv_qry:format_query_syntax_errors(lists:reverse(Errors))}}
    end.

%%
-spec get_col_names(#ddl_v1{}, ?SQL_SELECT{}) -> [binary()].
get_col_names(DDL, ?SQL_SELECT{'SELECT' = #riak_sel_clause_v1{clause = Select}}) ->
    ColNames = riak_ql_to_string:col_names_from_select(Select),
    %% flatten because * gets expanded to multiple columns
    lists:flatten(
      [get_col_names2(DDL, N) || N <- ColNames]
    ).

%%
get_col_names2(DDL, "*") ->
    [X#riak_field_v1.name || X <- DDL#ddl_v1.fields];
get_col_names2(_, Name) ->
    list_to_binary(Name).

%%
-record(single_sel_column, {
          calc_type        :: select_result_type(),
          initial_state    :: any(),
          col_return_types :: [riak_pb_ts_codec:ldbvalue()],
          col_name         :: riak_pb_ts_codec:tscolumnname(),
          clause           :: function(),
          finaliser        :: [function()]
         }).

%%
-spec select_column_clause_folder(#ddl_v1{}, selection(),
                                  {set(), #riak_sel_clause_v1{}}) ->
                {set(), #riak_sel_clause_v1{}}.
select_column_clause_folder(DDL, ColAST1,
                            {TypeSet1, #riak_sel_clause_v1{ finalisers = Finalisers } = SelClause}) ->
    %% extract the stateful functions then treat them as separate select columns
    LenFinalisers = length(Finalisers),
    case extract_stateful_functions(ColAST1, LenFinalisers) of
        {ColAST2, []} ->
            %% the case where the column contains no functions
            FinaliserFn =
                compile_select_col_stateless(DDL, {return_state, LenFinalisers + 1}),
            ColAstList = [{ColAST2, FinaliserFn}];
        {FinaliserAST, [WindowFnAST | Tail]} ->
            %% the column contains one or more functions that will be separated
            %% into their own columns until finalisation
            FinaliserFn =
                compile_select_col_stateless(DDL, FinaliserAST),
            ActualCol = {WindowFnAST, FinaliserFn},
            TempCols = [{AST, skip} || AST <- Tail],
            ColAstList = [ActualCol | TempCols]
    end,
    FolderFn =
        fun(E, Acc) ->
            select_column_clause_exploded_folder(DDL, E, Acc)
        end,
    lists:foldl(FolderFn, {TypeSet1, SelClause}, ColAstList).


%% When the select column is "exploded" it means that multiple functions that
%% collect state have been extracted and given their own temporary columns
%% which will be merged by the finalisers.
select_column_clause_exploded_folder(DDL, {ColAst, Finaliser}, {TypeSet1, SelClause1}) ->
    #riak_sel_clause_v1{
       initial_state = InitX,
       clause = RunFnX,
       finalisers = Finalisers1 } = SelClause1,
    S = compile_select_col(DDL, ColAst),
    TypeSet2 = sets:add_element(S#single_sel_column.calc_type, TypeSet1),
    Init2   = InitX ++ [S#single_sel_column.initial_state],
    RunFn2  = RunFnX ++ [S#single_sel_column.clause],
    Finalisers2 = Finalisers1 ++ [Finaliser],
    %% ColTypes are messy because <<"*">> represents many
    %% so you need to flatten the list
    SelClause2 = #riak_sel_clause_v1{
                    initial_state    = Init2,
                    clause           = RunFn2,
                    finalisers       = lists:flatten(Finalisers2)},
    {TypeSet2, SelClause2}.

%% Compile a single selection column into a fun that can extract the cell
%% from the row.
-spec compile_select_col(DDL::#ddl_v1{}, ColumnSpec::any()) ->
                                #single_sel_column{}.
compile_select_col(DDL, {{window_agg_fn, FnName}, [FnArg1]}) when is_atom(FnName) ->
    case riak_ql_window_agg_fns:start_state(FnName) of
        stateless ->
            %% TODO this does not run the function! nothing is stateless so far though
            Fn = compile_select_col_stateless(DDL, FnArg1),
            #single_sel_column{ calc_type        = rows,
                                initial_state    = undefined,
                                clause           = Fn };
        Initial_state ->
            Compiled_arg1 = compile_select_col_stateless(DDL, FnArg1),
            % all the windows agg fns so far are arity of 1
            % which we have forced in this clause by matching on a single argument in the
            % function head
            SelectFn =
                fun(Row, State) ->
                        riak_ql_window_agg_fns:FnName(Compiled_arg1(Row, State), State)
                end,
            #single_sel_column{ calc_type        = aggregate,
                                initial_state    = Initial_state,
                                clause           = SelectFn }
    end;
compile_select_col(DDL, Select) ->
    #single_sel_column{ calc_type = rows,
                        initial_state = undefined,
                        clause = compile_select_col_stateless(DDL, Select) }.


%% Returns a one arity fun which is stateless for example pulling a field from a
%% row.
-spec compile_select_col_stateless(#ddl_v1{}, selection()|{Op::atom(), selection(), selection()}|{return_state, integer()}) ->
       compiled_select().
compile_select_col_stateless(_, {identifier, [<<"*">>]}) ->
    fun(Row, _) -> Row end;
compile_select_col_stateless(DDL, {negate, ExprToNegate}) ->
    ValueToNegate = compile_select_col_stateless(DDL, ExprToNegate),
    fun(Row, State) -> -ValueToNegate(Row, State) end;
compile_select_col_stateless(_, {Type, V}) when Type == varchar; Type == boolean; Type == binary; Type == integer; Type == float ->
    fun(_,_) -> V end;
compile_select_col_stateless(_, {return_state, N}) when is_integer(N) ->
    fun(Row,_) -> pull_from_row(N, Row) end;
compile_select_col_stateless(_, {finalise_aggregation, FnName, N}) ->
    fun(Row,_) ->
        ColValue = pull_from_row(N, Row),
        riak_ql_window_agg_fns:finalise(FnName, ColValue)
    end;
compile_select_col_stateless(#ddl_v1{ fields = Fields }, {identifier, ColumnName}) ->
    {Index, _} = col_index_and_type_of(Fields, to_column_name_binary(ColumnName)),
    fun(Row,_) -> pull_from_row(Index, Row) end;
compile_select_col_stateless(DDL, {Op, A, B}) ->
    Arg_a = compile_select_col_stateless(DDL, A),
    Arg_b = compile_select_col_stateless(DDL, B),
    compile_select_col_stateless2(Op, Arg_a, Arg_b).

%%
-spec infer_col_type(#ddl_v1{}, selection(), Errors1::[any()]) ->
        {Type::simple_field_type() | error, Errors2::[any()]}.
infer_col_type(_, {Type, _}, Errors) when Type == sint64; Type == varchar;
                                          Type == boolean; Type == double ->
    {Type, Errors};
infer_col_type(_, {binary, _}, Errors) ->
    {varchar, Errors};
infer_col_type(_, {integer, _}, Errors) ->
    {sint64, Errors};
infer_col_type(_, {float, _}, Errors) ->
    {double, Errors};
infer_col_type(#ddl_v1{ fields = Fields }, {identifier, ColName1}, Errors) ->
    case to_column_name_binary(ColName1) of
        <<"*">> ->
            Type = [T || #riak_field_v1{ type = T } <- Fields];
        ColName2 ->
            {_, Type} = col_index_and_type_of(Fields, ColName2)
    end,
    {Type, Errors};
infer_col_type(DDL, {{window_agg_fn, FnName}, [FnArg1]}, Errors1) ->
    case infer_col_type(DDL, FnArg1, Errors1) of
        {error, _} = Error ->
            Error;
        {ArgType, Errors2} ->
            infer_col_function_type(FnName, [ArgType], Errors2)
    end;
infer_col_type(DDL, {Op, A, B}, Errors1) when Op == '/'; Op == '+'; Op == '-'; Op == '*' ->
    {AType, Errors2} = infer_col_type(DDL, A, Errors1),
    {BType, Errors3} = infer_col_type(DDL, B, Errors2),
    maybe_infer_op_type(Op, AType, BType, Errors3);
infer_col_type(DDL, {negate, AST}, Errors) ->
    infer_col_type(DDL, AST, Errors).

%%
infer_col_function_type(FnName, ArgTypes, Errors) ->
    case riak_ql_window_agg_fns:fn_type_signature(FnName, ArgTypes) of
        {error, Reason} ->
            {error, [Reason | Errors]};
        ReturnType ->
            {ReturnType, Errors}
    end.

%%
pull_from_row(N, Row) ->
    lists:nth(N, Row).

%%
-spec extract_stateful_functions(selection(), integer()) ->
        {selection() | {return_state, integer()}, [selection_function()]}.
extract_stateful_functions(Selection1, FinaliserLen) when is_integer(FinaliserLen) ->
    {Selection2, Fns} = extract_stateful_functions2(Selection1, FinaliserLen, []),
    {Selection2, lists:reverse(Fns)}.

%% extract stateful functions from the selection
-spec extract_stateful_functions2(selection(), integer(), [selection_function()]) ->
        {selection() | {finalise_aggregation, FnName::atom(), integer()}, [selection_function()]}.
extract_stateful_functions2({Op, ArgA1, ArgB1}, FinaliserLen, Fns1) ->
    {ArgA2, Fns2} = extract_stateful_functions2(ArgA1, FinaliserLen, Fns1),
    {ArgB2, Fns3} = extract_stateful_functions2(ArgB1, FinaliserLen, Fns2),
    {{Op, ArgA2, ArgB2}, Fns3};
extract_stateful_functions2({negate, Arg1}, FinaliserLen, Fns1) ->
    {Arg2, Fns2} = extract_stateful_functions2(Arg1, FinaliserLen, Fns1),
    {{negate, Arg2}, Fns2};
extract_stateful_functions2({Tag, _} = Node, _, Fns)
        when Tag == identifier; Tag == sint64; Tag == integer; Tag == float;
             Tag == binary;     Tag == varchar; Tag == boolean ->
    {Node, Fns};
extract_stateful_functions2({{window_agg_fn, FnName}, _} = Function, FinaliserLen, Fns1) ->
    Fns2 = [Function | Fns1],
    {{finalise_aggregation, FnName, FinaliserLen + length(Fns2)}, Fns2}.

%%
maybe_infer_op_type(_, error, _, Errors) ->
    {error, Errors};
maybe_infer_op_type(_, _, error, Errors) ->
    {error, Errors};
maybe_infer_op_type(Op, AType, BType, Errors) ->
    case infer_op_type(Op, AType, BType) of
        {error, Reason} ->
            {error, [Reason | Errors]};
        Type ->
            {Type, Errors}
    end.

%%
infer_op_type('/', sint64, sint64) -> sint64;
infer_op_type('/', double, double) -> double;
infer_op_type('/', sint64, double) -> double;
infer_op_type('/', double, sint64) -> double;
infer_op_type(_, T, T) when T == double orelse T == sint64 ->
    T;
infer_op_type(_, T1, T2) when T1 == double andalso T2 == sint64;
                              T1 == sint64 andalso T2 == double ->
    double;
infer_op_type(Op, T1, T2) ->
    {error, {operator_type_mismatch, Op, T1, T2}}.

%%
compile_select_col_stateless2('+', A, B) ->
    fun(Row, State) ->
        riak_ql_window_agg_fns:add(A(Row, State), B(Row, State))
    end;
compile_select_col_stateless2('*', A, B) ->
    fun(Row, State) ->
        riak_ql_window_agg_fns:multiply(A(Row, State), B(Row, State))
    end;
compile_select_col_stateless2('/', A, B) ->
    fun(Row, State) ->
        riak_ql_window_agg_fns:divide(A(Row, State), B(Row, State))
    end;
compile_select_col_stateless2('-', A, B) ->
    fun(Row, State) ->
        riak_ql_window_agg_fns:subtract(A(Row, State), B(Row, State))
    end.

%%
to_column_name_binary([Name]) when is_binary(Name) ->
    Name;
to_column_name_binary(Name) when is_binary(Name) ->
    Name.

%% Return the index and type of a field in the table definition.
col_index_and_type_of(Fields, ColumnName) ->
    case lists:keyfind(ColumnName, #riak_field_v1.name, Fields) of
        false ->
            FieldNames = [X#riak_field_v1.name || X <- Fields],
            error({unknown_column, {ColumnName, FieldNames}});
        #riak_field_v1{ position = Position, type = Type } ->
            {Position, Type}
    end.

%%
-spec expand_where(filter(), #key_v1{}, integer()) ->
        [where_props()] | {error, any()}.
expand_where(Where, PartitionKey, MaxSubQueries) ->
    case find_quantum_field_index_in_key(PartitionKey) of
        {QField, QSize, QUnit, QIndex} ->
            hash_timestamp_to_quanta(QField, QSize, QUnit, QIndex, MaxSubQueries, Where);
        notfound ->
            [Where]
    end.

%% Return the parameters for the quantum function and it's index in the
%% partition key fields.
-spec find_quantum_field_index_in_key(#key_v1{}) ->
    {QName::binary(), QSize::integer(), QUnit::atom(), QIndex::integer()} | notfound.
find_quantum_field_index_in_key(#key_v1{ ast = PKAST }) ->
    find_quantum_field_index_in_key2(PKAST, 1).

%%
find_quantum_field_index_in_key2([], _) ->
    notfound;
find_quantum_field_index_in_key2([#hash_fn_v1{ mod = riak_ql_quanta,
                                               fn = quantum,
                                               args = [#param_v1{name = [X]}, Y, Z] }|_], Index) ->
    {X,Y,Z,Index};
find_quantum_field_index_in_key2([_|Tail], Index) ->
    find_quantum_field_index_in_key2(Tail, Index+1).

%%
hash_timestamp_to_quanta(QField, QSize, QUnit, QIndex, MaxSubQueries, Where) ->
    GetMaxMinFun = fun({startkey, List}, {_S, E}) ->
                           {element(3, lists:nth(QIndex, List)), E};
                      ({endkey,   List}, {S, _E}) ->
                           {S, element(3, lists:nth(QIndex, List))};
                      (_, {S, E})  ->
                           {S, E}
                   end,
    {Min, Max} = lists:foldl(GetMaxMinFun, {"", ""}, Where),
    EffMin = case proplists:get_value(start_inclusive, Where, true) of
                 true  -> Min;
                 false -> Min + 1
             end,
    EffMax = case proplists:get_value(end_inclusive, Where, false) of
                 true  -> Max + 1;
                 false -> Max
             end,
    {NoSubQueries, Boundaries} =
        riak_ql_quanta:quanta(EffMin, EffMax, QSize, QUnit),
    if
        NoSubQueries == 1 ->
            [Where];
        NoSubQueries > 1 andalso (MaxSubQueries == undefined orelse
                                  NoSubQueries =< MaxSubQueries) ->
            make_wheres(Where, QField, Min, Max, Boundaries);
        NoSubQueries > MaxSubQueries ->
            {error, {too_many_subqueries, NoSubQueries}}
    end.

make_wheres(Where, QField, Min, Max, Boundaries) ->
    {HeadOption, TailOption, NewWhere} = extract_options(Where),
    Starts = [Min | Boundaries],
    Ends   = Boundaries ++ [Max],
    [HdW | Ws] = make_w2(Starts, Ends, QField, NewWhere, []),
    %% add the head options to the head
    %% add the tail options to the tail
    %% reverse again
    [TW | Rest] = lists:reverse([lists:flatten(HdW ++ [HeadOption]) | Ws]),
    _Wheres = lists:reverse([lists:flatten(TW ++ [TailOption]) | Rest]).

make_w2([], [], _QField, _Where, Acc) ->
    lists:reverse(Acc);
make_w2([Start | T1], [End | T2], QField, Where, Acc) ->
    Where2 = swap(Where, QField, startkey, Start),
    Where3 = swap(Where2, QField, endkey, End),
    make_w2(T1, T2, QField, Where, [Where3 | Acc]).

extract_options(Where) ->
    {HeadOption, W1} = case lists:keytake(start_inclusive, 1, Where) of
                           false                  -> {[], Where};
                           {value, HdO, NewWhere} -> {HdO, NewWhere}
                       end,
    {TailOption, W2} = case lists:keytake(end_inclusive, 1, W1) of
                           false                  -> {[], W1};
                           {value, TO, NewWhere2} -> {TO, NewWhere2}
                       end,
    {HeadOption, TailOption, W2}.

%% this rewrite is premised on the fact the the Query field is a timestamp
swap(Where, QField, Key, Val) ->
    {Key, Fields} = lists:keyfind(Key, 1, Where),
    NewFields = lists:keyreplace(QField, 1, Fields, {QField, timestamp, Val}),
    _NewWhere = lists:keyreplace(Key, 1, Where, {Key, NewFields}).

%% going forward the compilation and restructuring of the queries will be a big piece of work
%% for the moment we just brute force assert that the query is a timeseries SQL request
%% and go with that
compile_where(DDL, Where) ->
    case check_if_timeseries(DDL, Where) of
        {error, E}   -> {error, E};
        {true, NewW} -> NewW
    end.

%%
quantum_field_name(DDL) ->
    case find_quantum_fields(DDL) of
        [QFieldName] ->
            QFieldName;
        [] ->
            no_quanta
    end.

%%
find_quantum_fields(#ddl_v1{ partition_key = #key_v1{ ast = PKAST } }) ->
    [quantum_fn_to_field_name(QuantumFunc) || #hash_fn_v1{ } = QuantumFunc <- PKAST].

%%
quantum_fn_to_field_name(#hash_fn_v1{ mod = riak_ql_quanta,
                                      fn = quantum,
                                      args = [#param_v1{name = [Name]}|_ ] }) ->
    Name.

check_if_timeseries(#ddl_v1{table = T, partition_key = PK, local_key = LK0} = DDL,
                    [W]) ->
    try
        #key_v1{ast = PartitionKeyAST} = PK,
        PartitionFields = [X || #param_v1{name = X} <- PartitionKeyAST],
    	LK = LK0#key_v1{ast = lists:sublist(LK0#key_v1.ast, length(PartitionKeyAST))},
        QuantumFieldName = quantum_field_name(DDL),
        StrippedW = strip(W, []),
        {StartW, EndW, Filter} = 
            break_out_timeseries(StrippedW, PartitionFields, QuantumFieldName),
        Mod = riak_ql_ddl:make_module_name(T),
        StartKey = rewrite(LK, StartW, Mod),
        EndKey = rewrite(LK, EndW, Mod),
        case has_errors(StartKey, EndKey) of
            [] ->
                %% defaults on startkey and endkey are different
                IncStart = case includes(StartW, '>', Mod) of
                               true  -> [{start_inclusive, false}];
                               false -> []
                           end,
                IncEnd = case includes(EndW, '<', Mod) of
                             true  -> [];
                             false -> [{end_inclusive, true}]
                         end,
                RewrittenFilter = add_types_to_filter(Filter, Mod),
                {true, lists:flatten([
                                      {startkey, StartKey},
                                      {endkey,   EndKey},
                                      {filter,   RewrittenFilter}
                                     ] ++ IncStart ++ IncEnd
                                    )};
            Errors ->
                {error, Errors}
        end
    catch
        error:{Reason, Description} = E when is_atom(Reason), is_binary(Description) ->
            {error, E};
        error:Reason ->
            %% if it is not a known error then return the stack trace for
            %% debugging
            {error, {where_not_timeseries, Reason, erlang:get_stacktrace()}}
    end;
check_if_timeseries(#ddl_v1{ }, []) ->
    {error, {no_where_clause, ?E_NO_WHERE_CLAUSE}}.

%%
has_errors(StartKey, EndKey) ->
    HasErrors = [EX || {error, EX} <- [StartKey, EndKey]],
    case HasErrors of
        [E,E] -> E;
        [E]   -> E;
        _     -> HasErrors
    end.

%% this is pretty brutal - it is assuming this is a time series query
%% if it isn't this clause is mince
includes([], _Op, _Mod) ->
    false;
includes([{Op1, Field, _} | T], Op2, Mod) ->
    Type = Mod:get_field_type([Field]),
    case Type of
        timestamp ->
            case Op1 of
                Op2 -> true;
                _   -> false
            end;
        _ ->
            includes(T, Op2, Mod)
    end.

%% find the upper and lower bound for the time
find_timestamp_bounds(QuantumField, LocalFields) ->
    find_timestamp_bounds2(QuantumField, LocalFields, [], {undefined, undefined}).

%%
find_timestamp_bounds2(_, [], OtherFilters, BoundsAcc) ->
    {lists:reverse(OtherFilters), BoundsAcc};
find_timestamp_bounds2(QuantumFieldName, [{or_, {_, QuantumFieldName, _}, _} | _], _, _) ->
    %% if this is an or state ment, lookahead at what is being tested, the quanta
    %% cannot be tested with an OR operator
    error({time_bounds_must_use_and_op, ?E_TIME_BOUNDS_MUST_USE_AND});
find_timestamp_bounds2(QuantumFieldName, [{Op, QuantumFieldName, _} = Filter | Tail], OtherFilters, BoundsAcc1) ->
    %% if there are already end bounds throw an error
    if
        Op == '>' orelse Op == '>=' ->
            find_timestamp_bounds2(QuantumFieldName, Tail, OtherFilters, acc_lower_bounds(Filter, BoundsAcc1));
        Op == '<' orelse Op == '<=' ->
            find_timestamp_bounds2(QuantumFieldName, Tail, OtherFilters, acc_upper_bounds(Filter, BoundsAcc1));
        Op == '=' orelse Op == '!=' ->
            find_timestamp_bounds2(QuantumFieldName, Tail, [Filter | OtherFilters], BoundsAcc1)
    end;
find_timestamp_bounds2(QuantumFieldName, [Filter | Tail], OtherFilters, BoundsAcc1) ->
    %% this filter is not on the quantum
    find_timestamp_bounds2(QuantumFieldName, Tail, [Filter | OtherFilters], BoundsAcc1).

%%
acc_lower_bounds(Filter, {undefined, U}) ->
    {Filter, U};
acc_lower_bounds(_Filter, {_L, _}) ->
    error({lower_bound_specified_more_than_once, ?E_TSMSG_DUPLICATE_LOWER_BOUND}).

%%
acc_upper_bounds(Filter, {L, undefined}) ->
    {L, Filter};
acc_upper_bounds(_Filter, {_, _U}) ->
    error({upper_bound_specified_more_than_once, ?E_TSMSG_DUPLICATE_UPPER_BOUND}).

%%
break_out_timeseries(Filters1, PartitionFields1, no_quanta) ->
    {Body, Filters2} = split_key_from_filters(PartitionFields1, Filters1),
    {Body, Body, Filters2};
break_out_timeseries(Filters1, PartitionFields1, QuantumField) when is_binary(QuantumField) ->
    case find_timestamp_bounds(QuantumField, Filters1) of
        {_, {undefined, undefined}} ->
            error({incomplete_where_clause, ?E_TSMSG_NO_BOUNDS_SPECIFIED});
        {_, {_, undefined}} ->
            error({incomplete_where_clause, ?E_TSMSG_NO_UPPER_BOUND});
        {_, {undefined, _}} ->
            error({incomplete_where_clause, ?E_TSMSG_NO_LOWER_BOUND});
        {_, {{_,_,{_,Starts}}, {_,_,{_,Ends}}}} when is_integer(Starts),
                                                     is_integer(Ends),
                                                     Starts > Ends ->
            error({lower_bound_must_be_less_than_upper_bound,
                   ?E_TSMSG_LOWER_BOUND_MUST_BE_LESS_THAN_UPPER_BOUND});
        {_, {{'>',_,{_,Starts}}, {'<',_,{_,Ends}}}} when is_integer(Starts),
                                                         is_integer(Ends),
                                                         Starts == Ends ->
            %% catch when the filter values for time bounds are equal but we're
            %% using greater than or less than so could never match, if >= or <=
            %% were used on either side then
            error({lower_and_upper_bounds_are_equal_when_no_equals_operator,
                   ?E_TSMSG_LOWER_AND_UPPER_BOUNDS_ARE_EQUAL_WHEN_NO_EQUALS_OPERATOR});
        {Filters2, {Starts, Ends}} ->
            %% create the keys by splitting the key filters and prepending it
            %% with the time bound.
            {Body, Filters3} = split_key_from_filters(PartitionFields1, Filters2),
            {[Starts | Body], [Ends | Body], Filters3}
    end.

%% separate the key fields from the other filters
split_key_from_filters(LocalFields, Filters) ->
    lists:mapfoldl(fun split_key_from_filters2/2, Filters, LocalFields).

%%
split_key_from_filters2([FieldName], Filters) when is_binary(FieldName) ->
    take_key_field(FieldName, Filters, []).

%%
take_key_field(FieldName, [], Acc) when is_binary(FieldName) ->
    %% check if the field exists in the clause but used the wrong operator or
    %% it never existed at all. Give a more helpful message if the wrong op was
    %% used.
    case lists:keyfind(FieldName, 2, Acc) of
        false ->
            Reason = ?E_KEY_FIELD_NOT_IN_WHERE_CLAUSE(FieldName);
        {Op, _, _} ->
            Reason = ?E_KEY_PARAM_MUST_USE_EQUALS_OPERATOR(FieldName, Op)
    end,
    error({missing_key_clause, Reason});
take_key_field(FieldName, [{'=', FieldName, _} = Field | Tail], Acc) ->
    {Field, Acc ++ Tail};
take_key_field(FieldName, [Field | Tail], Acc) ->
    take_key_field(FieldName, Tail, [Field | Acc]).

strip({and_, B, C}, Acc) -> strip(C, [B | Acc]);
strip(A, Acc)            -> [A | Acc].

add_types_to_filter(Filter, Mod) ->
    add_types2(Filter, Mod, []).

add_types2([], _Mod, Acc) ->
    make_ands(lists:reverse(Acc));
add_types2([{Op, LHS, RHS} | T], Mod, Acc) when Op =:= and_ orelse
                                                Op =:= or_  ->
    NewAcc = {Op, add_types2([LHS], Mod, []), add_types2([RHS], Mod, [])},
    add_types2(T, Mod, [NewAcc | Acc]);
add_types2([{Op, Field, {_, Val}} | T], Mod, Acc) ->
    NewType = Mod:get_field_type([Field]),
    NewAcc = {Op, {field, Field, NewType}, {const, normalise(Val, NewType)}},
    add_types2(T, Mod, [NewAcc | Acc]).

%% the query is prevalidated so the value can only convert down to one of these
%% two values (but that may fail in the future)
normalise(Val, boolean) when is_binary(Val) ->
    case string:to_lower(binary_to_list(Val)) of
        "true"  -> true;
        "false" -> false
    end;
normalise(Val, boolean) when is_list(Val) ->
    case string:to_lower(Val) of
        "true"  -> true;
        "false" -> false
    end;
normalise(X, _) ->
    X.

%% I know, not tail recursive could stackbust
%% but not really
make_ands([]) ->
    [];
make_ands([H | []]) ->
    H;
make_ands([H | T]) ->
    {and_, H, make_ands(T)}.

%%
rewrite(#key_v1{ast = AST}, W, Mod) ->
    rewrite2(AST, W, Mod, []).

%%
rewrite2([], [], _Mod, Acc) ->
    lists:reverse(Acc);
rewrite2([], _W, _Mod, _Acc) ->
    %% the rewrite should have consumed all the passed in values
    {error, {invalid_rewrite, _W}};
rewrite2([#param_v1{name = [FieldName]} | T], Where1, Mod, Acc) ->
    Type = Mod:get_field_type([FieldName]),
    case lists:keytake(FieldName, 2, Where1) of
        false                           ->
            {error, {missing_param, ?E_MISSING_PARAM_IN_WHERE_CLAUSE(FieldName)}};
        {value, {_, _, {_, Val}}, Where2} ->
            rewrite2(T, Where2, Mod, [{FieldName, Type, Val} | Acc])
    end.

%% Functions to assist with coverage chunks that redefine quanta ranges
unwrap_cover(undefined) ->
    {undefined, undefined};
unwrap_cover(Cover) ->
    {ok, {OpaqueContext, {FieldName, RangeTuple}}} =
        riak_kv_pb_coverage:checksum_binary_to_term(Cover),
    {riak_kv_pb_coverage:term_to_checksum_binary(OpaqueContext),
     {FieldName, RangeTuple}}.

update_where_for_cover(Where, undefined) ->
    Where;
update_where_for_cover(Where, {FieldName, RangeTuple}) ->
    update_where_for_cover(Where, FieldName, RangeTuple).

update_where_for_cover(Props, Field, {{StartVal, StartInclusive},
                                      {EndVal, EndInclusive}}) ->
    %% Sample data structure:
    %% 'WHERE' = [{startkey,[{<<"field1">>,varchar,<<"f1">>},
    %%                       {<<"field2">>,varchar,<<"f2">>},
    %%                       {<<"time">>,timestamp,15000}]},
    %%            {endkey,[{<<"field1">>,varchar,<<"f1">>},
    %%                     {<<"field2">>,varchar,<<"f2">>},
    %%                     {<<"time">>,timestamp,20000}]},
    %%            {filter,[]},
    %%            {end_inclusive,true}],

    %% Changes to apply:
    %%   Modify the Field 3-tuple in the startkey and endkey properties
    %%   Drop end_inclusive, start_inclusive properties
    %%   Add new end_inclusive, start_inclusive properties based on the parameters
    %%   Retain any other properties (currently only `filter')

    NewStartKeyVal = modify_where_key(proplists:get_value(startkey, Props),
                                     Field, StartVal),
    NewEndKeyVal = modify_where_key(proplists:get_value(endkey, Props),
                                   Field, EndVal),

    SlimProps =
        lists:foldl(
          fun(Prop, Acc) -> proplists:delete(Prop, Acc) end,
          Props,
          [startkey, endkey, end_inclusive, start_inclusive]),

    [{startkey, NewStartKeyVal}, {endkey, NewEndKeyVal},
     {start_inclusive, StartInclusive}, {end_inclusive, EndInclusive}] ++
        SlimProps.

modify_where_key(TupleList, Field, NewVal) ->
    {Field, FieldType, _OldVal} = lists:keyfind(Field, 1, TupleList),
    lists:keyreplace(Field, 1, TupleList, {Field, FieldType, NewVal}).

-ifdef(TEST).
-include_lib("eunit/include/eunit.hrl").

%%
%% Helper Fns for unit tests
%%

-define(MIN, 60 * 1000).
-define(NAME, "time").

is_query_valid(#ddl_v1{ table = Table } = DDL, Q) ->
    Mod = riak_ql_ddl:make_module_name(Table),
    riak_ql_ddl:is_query_valid(Mod, DDL, riak_kv_ts_util:sql_record_to_tuple(Q)).

get_query(String) ->
    Lexed = riak_ql_lexer:get_tokens(String),
    {ok, Q} = riak_ql_parser:parse(Lexed),
    riak_kv_ts_util:build_sql_record(select, Q, undefined).

get_long_ddl() ->
    SQL = "CREATE TABLE GeoCheckin " ++
        "(geohash varchar not null, " ++
        "location varchar not null, " ++
        "user varchar not null, " ++
        "extra sint64 not null, " ++
        "more double not null, " ++
        "time timestamp not null, " ++
        "myboolean boolean not null," ++
        "weather varchar not null, " ++
        "temperature varchar, " ++
        "PRIMARY KEY((location, user, quantum(time, 15, 's')), " ++
        "location, user, time))",
    get_ddl(SQL).

get_standard_ddl() ->
    get_ddl(
      "CREATE TABLE GeoCheckin "
      "(geohash varchar not null, "
      "location varchar not null, "
      "user varchar not null, "
      "time timestamp not null, "
      "weather varchar not null, "
      "temperature varchar, "
      "PRIMARY KEY((location, user, quantum(time, 15, 's')), "
      "location, user, time))").

get_ddl(SQL) ->
    Lexed = riak_ql_lexer:get_tokens(SQL),
    {ok, DDL} = riak_ql_parser:parse(Lexed),
    {module, _Module} = riak_ql_ddl_compiler:compile_and_load_from_tmp(DDL),
    DDL.

get_standard_pk() ->
    #key_v1{ast = [
                   #param_v1{name = [<<"location">>]},
                   #param_v1{name = [<<"user">>]},
                   #hash_fn_v1{mod = riak_ql_quanta,
                               fn = quantum,
                               args = [
                                       #param_v1{name = [<<"time">>]},
                                       15,
                                       s
                                      ],
                               type = timestamp}
                  ]
           }.

get_standard_lk() ->
    #key_v1{ast = [
                   #param_v1{name = [<<"location">>]},
                   #param_v1{name = [<<"user">>]},
                   #param_v1{name = [<<"time">>]}
                  ]}.

%%
%% Unit tests
%%

%%
%% tests for adding type information and rewriting filters
%%

simple_filter_typing_test() ->
    #ddl_v1{table = T} = get_long_ddl(),
    Mod = riak_ql_ddl:make_module_name(T),
    Filter = [
              {or_,
               {'=', <<"weather">>, {word, <<"yankee">>}},
               {and_,
                {'=', <<"geohash">>,     {word, <<"erko">>}},
                {'=', <<"temperature">>, {word, <<"yelp">>}}
               }
              },
              {'=', <<"extra">>, {int, 1}}
             ],
    Got = add_types_to_filter(Filter, Mod),
    Expected = {and_,
                {or_,
                 {'=', {field, <<"weather">>, varchar}, {const, <<"yankee">>}},
                 {and_,
                  {'=', {field, <<"geohash">>,     varchar}, {const, <<"erko">>}},
                  {'=', {field, <<"temperature">>, varchar}, {const, <<"yelp">>}}
                 }
                },
                {'=', {field, <<"extra">>, sint64}, {const, 1}}
               },
    ?assertEqual(Expected, Got).

%%
%% rewrite passing tests
%%
%% success here is because the where clause covers the entire local key
%% we have enough info to build a range scan
%%
simple_rewrite_test() ->
    #ddl_v1{table = T} = get_standard_ddl(),
    Mod = riak_ql_ddl:make_module_name(T),
    LK  = #key_v1{ast = [
                         #param_v1{name = [<<"geohash">>]},
                         #param_v1{name = [<<"time">>]}
                        ]},
    W   = [
           {'=', <<"geohash">>, {word, "yardle"}},
           {'>', <<"time">>,    {int,   678}}
          ],
    Exp = [
           {<<"geohash">>,  varchar,   "yardle"},
           {<<"time">>,     timestamp, 678}
          ],
    Got = rewrite(LK, W, Mod),
    ?assertEqual(Exp, Got).

%%
%% rewrite failing tests
%%
%% failure is because the where clause does NOT cover the
%% local key - there is no enough info for a range scan
%%
simple_rewrite_fail_1_test() ->
    #ddl_v1{table = T} = get_standard_ddl(),
    Mod = riak_ql_ddl:make_module_name(T),
    LK  = #key_v1{ast = [
                         #param_v1{name = [<<"geohash">>]},
                         #param_v1{name = [<<"user">>]}
                        ]},
    W   = [
           {'=', <<"geohash">>, {"word", "yardle"}}
          ],
    ?assertEqual(
       {error, {missing_param, ?E_MISSING_PARAM_IN_WHERE_CLAUSE("user")}},
       rewrite(LK, W, Mod)
      ).

simple_rewrite_fail_2_test() ->
    #ddl_v1{table = T} = get_standard_ddl(),
    Mod = riak_ql_ddl:make_module_name(T),
    LK  = #key_v1{ast = [
                         #param_v1{name = [<<"geohash">>]},
                         #param_v1{name = [<<"user">>]}
                        ]},
    W   = [
           {'=', <<"user">>, {"word", "yardle"}}
          ],
    ?assertEqual(
       {error, {missing_param, ?E_MISSING_PARAM_IN_WHERE_CLAUSE("geohash")}},
       rewrite(LK, W, Mod)
      ).

simple_rewrite_fail_3_test() ->
    #ddl_v1{table = T} = get_standard_ddl(),
    Mod = riak_ql_ddl:make_module_name(T),
    LK  = #key_v1{ast = [
                         #param_v1{name = [<<"geohash">>]},
                         #param_v1{name = [<<"user">>]},
                         #param_v1{name = [<<"temperature">>]}
                        ]},
    W   = [
           {'=', <<"geohash">>, {"word", "yardle"}}
          ],
    %% TODO only returns error info about the first missing param, temperature
    %%      should also be in the error message.
    ?assertEqual(
       {error, {missing_param, ?E_MISSING_PARAM_IN_WHERE_CLAUSE("user")}},
       rewrite(LK, W, Mod)
      ).

%%
%% complete query passing tests
%%

simplest_test() ->
    DDL = get_standard_ddl(),
    Query = "select weather from GeoCheckin where time > 3000 and time < 5000 and user = 'user_1' and location = 'San Francisco'",
    {ok, Q} = get_query(Query),
    true = is_query_valid(DDL, Q),
    [Where1] =
        test_data_where_clause(<<"San Francisco">>, <<"user_1">>, [{3000, 5000}]),
    Where2 = Where1 ++ [{start_inclusive, false}],
    PK = get_standard_pk(),
    LK = get_standard_lk(),
    ?assertMatch(
       {ok, [?SQL_SELECT{ is_executable = true,
                          type          = timeseries,
                          'WHERE'       = Where2,
                          partition_key = PK,
                          local_key     = LK }]},
       compile(DDL, Q, 5)
      ).

simple_with_filter_1_test() ->
    {ok, Q} = get_query(
                "SELECT weather FROM GeoCheckin "
                "WHERE time > 3000 AND time < 5000 "
                "AND user = 'user_1' AND location = 'Scotland' "
                "AND weather = 'yankee'"
               ),
    DDL = get_standard_ddl(),
    true = is_query_valid(DDL, Q),
    [[StartKey, EndKey |_]] =
        test_data_where_clause(<<"Scotland">>, <<"user_1">>, [{3000, 5000}]),
    Where = [
             StartKey,
             EndKey,
             {filter, {'=', {field, <<"weather">>, varchar}, {const, <<"yankee">>}}},
             {start_inclusive, false}
            ],
    PK = get_standard_pk(),
    LK = get_standard_lk(),
    ?assertMatch(
       {ok, [?SQL_SELECT{ is_executable = true,
                          type          = timeseries,
                          'WHERE'       = Where,
                          partition_key = PK,
                          local_key     = LK }]},
       compile(DDL, Q, 5)
      ).

simple_with_filter_2_test() ->
    {ok, Q} = get_query(
                "SELECT weather FROM GeoCheckin "
                "WHERE time >= 3000 AND time < 5000 "
                "AND user = 'user_1' AND location = 'Scotland' "
                "AND weather = 'yankee'"
               ),
    DDL = get_standard_ddl(),
    true = is_query_valid(DDL, Q),
    [[StartKey, EndKey |_]] =
        test_data_where_clause(<<"Scotland">>, <<"user_1">>, [{3000, 5000}]),
    Where = [
             StartKey,
             EndKey,
             {filter,   {'=', {field, <<"weather">>, varchar}, {const, <<"yankee">>}}}
            ],
    PK = get_standard_pk(),
    LK = get_standard_lk(),
    ?assertMatch(
       {ok, [?SQL_SELECT{ is_executable = true,
                          type          = timeseries,
                          'WHERE'       = Where,
                          partition_key = PK,
                          local_key     = LK }]},
       compile(DDL, Q, 5)
      ).

simple_with_filter_3_test() ->
    {ok, Q} = get_query(
                "SELECT weather FROM GeoCheckin "
                "WHERE time > 3000 AND time <= 5000 "
                "AND user = 'user_1' AND location = 'Scotland' "
                "AND weather = 'yankee'"
               ),
    DDL = get_standard_ddl(),
    true = is_query_valid(DDL, Q),
    [[StartKey, EndKey |_]] =
        test_data_where_clause(<<"Scotland">>, <<"user_1">>, [{3000, 5000}]),
    PK = get_standard_pk(),
    LK = get_standard_lk(),
    Where = [
             StartKey,
             EndKey,
             {filter, {'=', {field, <<"weather">>, varchar}, {const, <<"yankee">>}}},
             {start_inclusive, false},
             {end_inclusive,   true}
            ],
    ?assertMatch(
       {ok, [?SQL_SELECT{ is_executable = true,
                          type          = timeseries,
                          'WHERE'       = Where,
                          partition_key = PK,
                          local_key     = LK }]},
       compile(DDL, Q, 5)
      ).

simple_with_2_field_filter_test() ->
    {ok, Q} = get_query(
                "select weather from GeoCheckin "
                "where time > 3000 and time < 5000 "
                "and user = 'user_1' and location = 'Scotland' "
                "and weather = 'yankee' "
                "and temperature = 'yelp'"
               ),
    DDL = get_standard_ddl(),
    true = is_query_valid(DDL, Q),
    [[StartKey, EndKey |_]] =
        test_data_where_clause(<<"Scotland">>, <<"user_1">>, [{3000, 5000}]),
    PK = get_standard_pk(),
    LK = get_standard_lk(),
    Where = [
             StartKey,
             EndKey,
             {filter,
              {and_,
               {'=', {field, <<"weather">>, varchar}, {const, <<"yankee">>}},
               {'=', {field, <<"temperature">>, varchar}, {const, <<"yelp">>}}
              }
             },
             {start_inclusive, false}
            ],
    ?assertMatch(
       {ok, [?SQL_SELECT{ is_executable = true,
                          type          = timeseries,
                          'WHERE'       = Where,
                          partition_key = PK,
                          local_key     = LK }]},
       compile(DDL, Q, 5)
      ).

complex_with_4_field_filter_test() ->
    Query = "select weather from GeoCheckin where time > 3000 and time < 5000 and user = 'user_1' and location = 'Scotland' and extra = 1 and (weather = 'yankee' or (temperature = 'yelp' and geohash = 'erko'))",
    {ok, Q} = get_query(Query),
    DDL = get_long_ddl(),
    true = is_query_valid(DDL, Q),
    [[Start, End | _]] =
        test_data_where_clause(<<"Scotland">>, <<"user_1">>, [{3000, 5000}]),
    Where2 = [
              Start, End,
              {filter,
               {and_,
                {or_,
                 {'=', {field, <<"weather">>, varchar}, {const, <<"yankee">>}},
                 {and_,
                  {'=', {field, <<"geohash">>,     varchar}, {const, <<"erko">>}},
                  {'=', {field, <<"temperature">>, varchar}, {const, <<"yelp">>}} }
                },
                {'=', {field, <<"extra">>, sint64}, {const, 1}}
               }
              },
              {start_inclusive, false}
             ],
    PK = get_standard_pk(),
    LK = get_standard_lk(),
    ?assertMatch(
       {ok, [?SQL_SELECT{ is_executable = true,
                          type          = timeseries,
                          'WHERE'       = Where2,
                          partition_key = PK,
                          local_key     = LK }]},
       compile(DDL, Q, 5)
      ).

complex_with_boolean_rewrite_filter_test() ->
    DDL = get_long_ddl(),
    {ok, Q} = get_query(
                "SELECT weather FROM GeoCheckin "
                "WHERE time > 3000 AND time < 5000 "
                "AND user = 'user_1' AND location = 'Scotland' "
                "AND (myboolean = False OR myboolean = tRue)"),
    true = is_query_valid(DDL, Q),
    [[StartKey, EndKey |_]] =
        test_data_where_clause(<<"Scotland">>, <<"user_1">>, [{3000, 5000}]),
    PK = get_standard_pk(),
    LK = get_standard_lk(),
    Where = [
             StartKey,
             EndKey,
             {filter,
              {or_,
               {'=', {field, <<"myboolean">>, boolean}, {const, false}},
               {'=', {field, <<"myboolean">>, boolean}, {const, true}}
              }
             },
             {start_inclusive, false}
            ],
    ?assertMatch(
       {ok, [?SQL_SELECT{ is_executable  = true,
                          type          = timeseries,
                          'WHERE'       = Where,
                          partition_key = PK,
                          local_key     = LK
                        }]},
       compile(DDL, Q, 5)
      ).

%% got for 3 queries to get partition ordering problems flushed out
simple_spanning_boundary_test() ->
    DDL = get_standard_ddl(),
    {ok, Q} = get_query(
                "select weather from GeoCheckin where time >= 3000 and time < 31000 and user = 'user_1' and location = 'Scotland'"),
    true = is_query_valid(DDL, Q),
    %% get basic query
    %% now make the result - expecting 3 queries
    [Where1, Where2, Where3] =
        test_data_where_clause(<<"Scotland">>, <<"user_1">>,
                               [{3000, 15000}, {15000, 30000}, {30000, 31000}]),
    PK = get_standard_pk(),
    LK = get_standard_lk(),
    ?assertMatch({ok, [
                       ?SQL_SELECT{
                          'WHERE'       = Where1,
                          partition_key = PK,
                          local_key     = LK},
                       ?SQL_SELECT{
                          'WHERE'       = Where2,
                          partition_key = PK,
                          local_key     = LK},
                       ?SQL_SELECT{
                          'WHERE'       = Where3,
                          partition_key = PK,
                          local_key     = LK}
                      ]},
                 compile(DDL, Q, 5)
                ).

%% Values right at quanta edges are tricky. Make sure we're not
%% missing them: we should be generating two queries instead of just
%% one.
boundary_quanta_test() ->
    DDL = get_standard_ddl(),
    Query = "select weather from GeoCheckin where time >= 14000 and time <= 15000 and user = 'user_1' and location = 'Scotland'",
    {ok, Q} = get_query(Query),
    true = is_query_valid(DDL, Q),
    %% get basic query
    Actual = compile(DDL, Q, 5),
    ?assertEqual(2, length(element(2, Actual))).

test_data_where_clause(Family, Series, StartEndTimes) ->
    Fn =
        fun({Start, End}) ->
                [
                 {startkey,        [
                                    {<<"location">>, varchar, Family},
                                    {<<"user">>, varchar,    Series},
                                    {<<"time">>, timestamp, Start}
                                   ]},
                 {endkey,          [
                                    {<<"location">>, varchar, Family},
                                    {<<"user">>, varchar,    Series},
                                    {<<"time">>, timestamp, End}
                                   ]},
                 {filter, []}
                ]
        end,
    [Fn(StartEnd) || StartEnd <- StartEndTimes].

%% check for spanning precision (same as above except selection range
%% is exact multiple of quantum size)
simple_spanning_boundary_precision_test() ->
    DDL = get_standard_ddl(),
    Query = "select weather from GeoCheckin where time >= 3000 and time < 30000 and user = 'user_1' and location = 'Scotland'",
    {ok, Q} = get_query(Query),
    true = is_query_valid(DDL, Q),
    %% now make the result - expecting 2 queries
    [Where1, Where2] =
        test_data_where_clause(<<"Scotland">>, <<"user_1">>, [{3000, 15000}, {15000, 30000}]),
    PK = get_standard_pk(),
    LK = get_standard_lk(),
    ?assertMatch(
       {ok, [?SQL_SELECT{ 'WHERE'       = Where1,
                          partition_key = PK,
                          local_key     = LK},
             ?SQL_SELECT{ 'WHERE'       = Where2,
                          partition_key = PK,
                          local_key     = LK
                        }]},
       compile(DDL, Q, 5)
      ).

%%
%% test failures
%%

simplest_compile_once_only_fail_test() ->
    DDL = get_standard_ddl(),
    Query = "select weather from GeoCheckin where time >= 3000 and time < 5000 and user = 'user_1' and location = 'Scotland'",
    {ok, Q} = get_query(Query),
    true = is_query_valid(DDL, Q),
    %% now try and compile twice
    {ok, [Q2]} = compile(DDL, Q, 5),
    Got = compile(DDL, Q2, 5),
    ?assertEqual(
       {error, 'query is already compiled'},
       Got).

end_key_not_a_range_test() ->
    DDL = get_standard_ddl(),
    {ok, Q} = get_query(
                "SELECT weather FROM GeoCheckin "
                "WHERE time > 3000 AND time != 5000 "
                "AND user = 'user_1' AND location = 'derby'"),
    ?assertEqual(
       {error, {incomplete_where_clause, ?E_TSMSG_NO_UPPER_BOUND}},
       compile(DDL, Q, 5)
      ).

start_key_not_a_range_test() ->
    DDL = get_standard_ddl(),
    {ok, Q} = get_query(
                "SELECT weather FROM GeoCheckin "
                "WHERE time = 3000 AND time < 5000 "
                "AND user = 'user_1' AND location = 'derby'"),
    ?assertEqual(
       {error, {incomplete_where_clause, ?E_TSMSG_NO_LOWER_BOUND}},
       compile(DDL, Q, 5)
      ).

key_is_all_timestamps_test() ->
    DDL = get_ddl(
            "CREATE TABLE GeoCheckin ("
            "time_a TIMESTAMP NOT NULL, "
            "time_b TIMESTAMP NOT NULL, "
            "time_c TIMESTAMP NOT NULL, "
            "PRIMARY KEY("
            " (time_a, time_b, QUANTUM(time_c, 15, 's')), time_a, time_b, time_c))"),
    {ok, Q} = get_query(
                "SELECT time_a FROM GeoCheckin "
                "WHERE time_c > 2999 AND time_c < 5000 "
                "AND time_a = 10 AND time_b = 15"),
    ?assertMatch(
       {ok, [?SQL_SELECT{
                'WHERE' = [
                           {startkey, [
                                       {<<"time_a">>, timestamp, 10},
                                       {<<"time_b">>, timestamp, 15},
                                       {<<"time_c">>, timestamp, 2999}
                                      ]},
                           {endkey, [
                                     {<<"time_a">>, timestamp, 10},
                                     {<<"time_b">>, timestamp, 15},
                                     {<<"time_c">>, timestamp, 5000}
                                    ]},
                           {filter, []},
                           {start_inclusive, false}]
               }]},
       compile(DDL, Q, 5)
      ).

duplicate_lower_bound_filter_not_allowed_test() ->
    DDL = get_standard_ddl(),
    {ok, Q} = get_query(
                "SELECT weather FROM GeoCheckin "
                "WHERE time > 3000 AND  time > 3001 AND time < 5000 "
                "AND user = 'user_1' AND location = 'derby'"),
    ?assertEqual(
       {error, {lower_bound_specified_more_than_once, ?E_TSMSG_DUPLICATE_LOWER_BOUND}},
       compile(DDL, Q, 5)
      ).

duplicate_upper_bound_filter_not_allowed_test() ->
    DDL = get_standard_ddl(),
    {ok, Q} = get_query(
                "SELECT weather FROM GeoCheckin "
                "WHERE time > 3000 AND time < 5000 AND time < 4999 "
                "AND user = 'user_1' AND location = 'derby'"),
    ?assertEqual(
       {error, {upper_bound_specified_more_than_once, ?E_TSMSG_DUPLICATE_UPPER_BOUND}},
       compile(DDL, Q, 5)
      ).

lower_bound_is_bigger_than_upper_bound_test() ->
    DDL = get_standard_ddl(),
    {ok, Q} = get_query(
                "SELECT weather FROM GeoCheckin "
                "WHERE time > 6000 AND time < 5000"
                "AND user = 'user_1' AND location = 'derby'"),
    ?assertEqual(
       {error, {lower_bound_must_be_less_than_upper_bound, ?E_TSMSG_LOWER_BOUND_MUST_BE_LESS_THAN_UPPER_BOUND}},
       compile(DDL, Q, 5)
      ).

lower_bound_is_same_as_upper_bound_test() ->
    DDL = get_standard_ddl(),
    {ok, Q} = get_query(
                "SELECT weather FROM GeoCheckin "
                "WHERE time > 5000 AND time < 5000"
                "AND user = 'user_1' AND location = 'derby'"),
    ?assertEqual(
       {error, {lower_and_upper_bounds_are_equal_when_no_equals_operator, ?E_TSMSG_LOWER_AND_UPPER_BOUNDS_ARE_EQUAL_WHEN_NO_EQUALS_OPERATOR}},
       compile(DDL, Q, 5)
      ).

query_has_no_AND_operator_1_test() ->
    DDL = get_standard_ddl(),
    {ok, Q} = get_query("select * from test1 where time < 5"),
    ?assertEqual(
       {error, {incomplete_where_clause, ?E_TSMSG_NO_LOWER_BOUND}},
       compile(DDL, Q, 5)
      ).

query_has_no_AND_operator_2_test() ->
    DDL = get_standard_ddl(),
    {ok, Q} = get_query("select * from test1 where time > 1 OR time < 5"),
    ?assertEqual(
       {error, {time_bounds_must_use_and_op, ?E_TIME_BOUNDS_MUST_USE_AND}},
       compile(DDL, Q, 5)
      ).

query_has_no_AND_operator_3_test() ->
    DDL = get_standard_ddl(),
    {ok, Q} = get_query("select * from test1 where user = 'user_1' AND time > 1 OR time < 5"),
    ?assertEqual(
       {error, {time_bounds_must_use_and_op, ?E_TIME_BOUNDS_MUST_USE_AND}},
       compile(DDL, Q, 5)
      ).

query_has_no_AND_operator_4_test() ->
    DDL = get_standard_ddl(),
    {ok, Q} = get_query("select * from test1 where user = 'user_1' OR time > 1 OR time < 5"),
    ?assertEqual(
       {error, {time_bounds_must_use_and_op, ?E_TIME_BOUNDS_MUST_USE_AND}},
       compile(DDL, Q, 5)
      ).

missing_key_field_in_where_clause_test() ->
    DDL = get_standard_ddl(),
    {ok, Q} = get_query("select * from test1 where time > 1 and time < 6 and user = '2'"),
    ?assertEqual(
       {error, {missing_key_clause, ?E_KEY_FIELD_NOT_IN_WHERE_CLAUSE("location")}},
       compile(DDL, Q, 5)
      ).

not_equals_can_only_be_a_filter_test() ->
    DDL = get_standard_ddl(),
    {ok, Q} = get_query("select * from test1 where time > 1 and time < 6 and user = '2' and location != '4'"),
    ?assertEqual(
       {error, {missing_key_clause, ?E_KEY_PARAM_MUST_USE_EQUALS_OPERATOR("location", '!=')}},
       compile(DDL, Q, 5)
      ).

no_where_clause_test() ->
    DDL = get_standard_ddl(),
    {ok, Q} = get_query("select * from test1"),
    ?assertEqual(
       {error, {no_where_clause, ?E_NO_WHERE_CLAUSE}},
       compile(DDL, Q, 5)
      ).

%% Columns are: [geohash, location, user, time, weather, temperature]

-define(ROW, [<<"geodude">>, <<"derby">>, <<"ralph">>, 10, <<"hot">>, 12.2]).

%% this helper function is only for tests testing queries with the
%% query_result_type of 'rows' and _not_ 'aggregate'
testing_compile_row_select(DDL, QueryString) ->
    {ok, [?SQL_SELECT{ 'SELECT' = SelectSpec } | _]} =
        compile(DDL, element(2, get_query(QueryString)), 5),
    SelectSpec.

run_select_all_test() ->
    DDL = get_standard_ddl(),
    Sel = testing_compile_row_select(DDL,
                                     "SELECT * FROM GeoCheckin "
                                     "WHERE time > 1 AND time < 6 AND user = '2' AND location = '4'"),
    #riak_sel_clause_v1{clause = SelectSpec} = Sel,
    ?assertEqual(
       ?ROW,
       run_select(SelectSpec, ?ROW)
      ).

run_select_first_test() ->
    DDL = get_standard_ddl(),
    Sel = testing_compile_row_select(DDL,
                                     "SELECT geohash FROM GeoCheckin "
                                     "WHERE time > 1 AND time < 6 AND user = '2' AND location = '4'"),
    #riak_sel_clause_v1{clause = SelectSpec} = Sel,
    ?assertEqual(
       [<<"geodude">>],
       run_select(SelectSpec, ?ROW)
      ).

run_select_last_test() ->
    DDL = get_standard_ddl(),
    Sel = testing_compile_row_select(DDL,
                                     "SELECT temperature FROM GeoCheckin "
                                     "WHERE time > 1 AND time < 6 AND user = '2' AND location = '4'"),
    #riak_sel_clause_v1{clause = SelectSpec} = Sel,
    ?assertEqual(
       [12.2],
       run_select(SelectSpec, ?ROW)
      ).

run_select_all_individually_test() ->
    DDL = get_standard_ddl(),
    Sel = testing_compile_row_select(DDL,
                                     "SELECT geohash, location, user, time, weather, temperature FROM GeoCheckin "
                                     "WHERE time > 1 AND time < 6 AND user = '2' AND location = '4'"),
    #riak_sel_clause_v1{clause = SelectSpec} = Sel,
    ?assertEqual(
       ?ROW,
       run_select(SelectSpec, ?ROW)
      ).

run_select_some_test() ->
    DDL = get_standard_ddl(),
    Sel = testing_compile_row_select(DDL,
                                     "SELECT  location, weather FROM GeoCheckin "
                                     "WHERE time > 1 AND time < 6 AND user = '2' AND location = '4'"),
    #riak_sel_clause_v1{clause = SelectSpec} = Sel,
    ?assertEqual(
       [<<"derby">>, <<"hot">>],
       run_select(SelectSpec, ?ROW)
      ).

select_count_aggregation_test() ->
    DDL = get_standard_ddl(),
    Sel = testing_compile_row_select(DDL,
                                     "SELECT count(location) FROM GeoCheckin "
                                     "WHERE time > 1 AND time < 6 AND user = '2' AND location = '4'"),
    #riak_sel_clause_v1{clause = SelectSpec} = Sel,
    ?assertEqual(
       [1],
       run_select(SelectSpec, ?ROW, [0])
      ).


select_count_aggregation_2_test() ->
    DDL = get_standard_ddl(),
    Sel = testing_compile_row_select(DDL,
                                     "SELECT count(location), count(location) FROM GeoCheckin "
                                     "WHERE time > 1 AND time < 6 AND user = '2' AND location = '4'"),
    #riak_sel_clause_v1{clause = SelectSpec} = Sel,
    ?assertEqual(
       [1, 10],
       run_select(SelectSpec, ?ROW, [0, 9])
      ).

%% FIXME or operators

%% literal_on_left_hand_side_test() ->
%%     DDL = get_standard_ddl(),
%%     {ok, Q} = get_query("select * from testtwo where time > 1 and time < 6 and user = '2' and location = '4'"),
%%     ?assertMatch(
%%         [?SQL_SELECT{} | _],
%%         compile(DDL, Q)
%%     ).

%% FIXME RTS-634
%% or_on_local_key_not_allowed_test() ->
%%     DDL = get_standard_ddl(),
%%     {ok, Q} = get_query(
%%         "SELECT weather FROM GeoCheckin "
%%         "WHERE time > 3000 AND time < 5000 "
%%         "AND user = 'user_1' "
%%         "AND location = 'derby' OR location = 'rottingham'"),
%%     ?assertEqual(
%%         {error, {upper_bound_specified_more_than_once, ?E_TSMSG_DUPLICATE_UPPER_BOUND}},
%%         compile(DDL, Q)
%%     ).

%% TODO support filters on the primary key, this is not currently supported
%% filter_on_quanta_field_test() ->
%%     DDL = get_standard_ddl(),
%%     {ok, Q} = get_query(
%%         "SELECT weather FROM GeoCheckin "
%%         "WHERE time > 3000 AND time < 5000 "
%%         "AND time = 3002 AND user = 'user_1' AND location = 'derby'"),
%%     ?assertMatch(
%%         [?SQL_SELECT{
%%             'WHERE' = [
%%                 {startkey, [
%%                     {<<"time_a">>, timestamp, 10},
%%                     {<<"time_b">>, timestamp, 15},
%%                     {<<"time_c">>, timestamp, 2999}
%%                 ]},
%%                 {endkey, [
%%                     {<<"time_a">>, timestamp, 10},
%%                     {<<"time_b">>, timestamp, 15},
%%                     {<<"time_c">>, timestamp, 5000}
%%                 ]},
%%                 {filter, []},
%%                 {start_inclusive, false}]
%%         }],
%%         compile(DDL, Q)
%%     ).

%%
%% Select Clause Compilation
%%

get_sel_ddl() ->
    get_ddl(
      "CREATE TABLE GeoCheckin "
      "(location varchar not null, "
      "user varchar not null, "
      "time timestamp not null, "
      "mysint sint64 not null, "
      "mydouble double, "
      "myboolean boolean, "
      "PRIMARY KEY((location, user, quantum(time, 15, 's')), "
      "location, user, time))").

basic_select_test() ->
    DDL = get_sel_ddl(),
    SQL = "SELECT location from mytab WHERE myfamily = 'familyX' and myseries = 'seriesX' and time > 1 and time < 2",
    {ok, Rec} = get_query(SQL),
    {ok, Sel} = compile_select_clause(DDL, Rec),
    ?assertMatch(#riak_sel_clause_v1{calc_type        = rows,
                                     col_return_types = [
                                                         varchar
                                                        ],
                                     col_names        = [
                                                         <<"location">>
                                                        ]
                                    },
                 Sel).

basic_select_wildcard_test() ->
    DDL = get_sel_ddl(),
    SQL = "SELECT * from mytab WHERE myfamily = 'familyX' and myseries = 'seriesX' and time > 1 and time < 2",
    {ok, Rec} = get_query(SQL),
    {ok, Sel} = compile_select_clause(DDL, Rec),
    ?assertMatch(#riak_sel_clause_v1{calc_type        = rows,
                                     col_return_types = [
                                                         varchar,
                                                         varchar,
                                                         timestamp,
                                                         sint64,
                                                         double,
                                                         boolean
                                                        ],
                                     col_names        = [
                                                         <<"location">>,
                                                         <<"user">>,
                                                         <<"time">>,
                                                         <<"mysint">>,
                                                         <<"mydouble">>,
                                                         <<"myboolean">>
                                                        ]
                                    },
                 Sel).

select_all_and_column_test() ->
    {ok, Rec} = get_query(
                  "SELECT *, location from mytab WHERE myfamily = 'familyX' "
                  "AND myseries = 'seriesX' AND time > 1 AND time < 2"),
    {ok, Selection} = compile_select_clause(get_sel_ddl(), Rec),
    ?assertMatch(
       #riak_sel_clause_v1{
          calc_type = rows,
          col_return_types = [varchar, varchar, timestamp, sint64, double,
                              boolean, varchar],
          col_names = [<<"location">>, <<"user">>, <<"time">>,
                       <<"mysint">>, <<"mydouble">>, <<"myboolean">>,
                       <<"location">>]
         },
       Selection
      ).

select_column_and_all_test() ->
    {ok, Rec} = get_query(
                  "SELECT location, * from mytab WHERE myfamily = 'familyX' "
                  "AND myseries = 'seriesX' AND time > 1 AND time < 2"),
    {ok, Selection} = compile_select_clause(get_sel_ddl(), Rec),
    ?assertMatch(
       #riak_sel_clause_v1{
          calc_type = rows,
          col_return_types = [varchar, varchar, varchar, timestamp, sint64, double,
                              boolean],
          col_names = [<<"location">>, <<"location">>, <<"user">>, <<"time">>,
                       <<"mysint">>, <<"mydouble">>, <<"myboolean">>]
         },
       Selection
      ).

basic_select_window_agg_fn_test() ->
    SQL = "SELECT count(location), avg(mydouble), avg(mysint) from mytab WHERE myfamily = 'familyX' and myseries = 'seriesX' and time > 1 and time < 2",
    {ok, Rec} = get_query(SQL),
    {ok, Sel} = compile_select_clause(get_sel_ddl(), Rec),
    ?assertMatch(#riak_sel_clause_v1{calc_type        = aggregate,
                                     col_return_types = [
                                                         sint64,
                                                         double,
                                                         double
                                                        ],
                                     col_names        = [
                                                         <<"COUNT(location)">>,
                                                         <<"AVG(mydouble)">>,
                                                         <<"AVG(mysint)">>
                                                        ]
                                    },
                 Sel).

basic_select_arith_1_test() ->
    SQL = "SELECT 1 + 2 - 3 /4 * 5 from mytab WHERE myfamily = 'familyX' and myseries = 'seriesX' and time > 1 and time < 2",
    {ok, Rec} = get_query(SQL),
    {ok, Sel} = compile_select_clause(get_sel_ddl(), Rec),
    ?assertMatch(
       #riak_sel_clause_v1{
          calc_type        = rows,
          col_return_types = [sint64],
          col_names        = [<<"((1+2)-((3/4)*5))">>] },
       Sel
      ).

varchar_literal_test() ->
    {ok, Rec} = get_query("SELECT 'hello' from mytab"),
    {ok, Sel} = compile_select_clause(get_sel_ddl(), Rec),
    ?assertMatch(
       #riak_sel_clause_v1{
          calc_type        = rows,
          col_return_types = [varchar],
          col_names        = [<<"'hello'">>] },
       Sel
      ).

boolean_true_literal_test() ->
    {ok, Rec} = get_query("SELECT true from mytab"),
    {ok, Sel} = compile_select_clause(get_sel_ddl(), Rec),
    ?assertMatch(
       #riak_sel_clause_v1{
          calc_type        = rows,
          col_return_types = [boolean],
          col_names        = [<<"true">>] },
       Sel
      ).

boolean_false_literal_test() ->
    {ok, Rec} = get_query("SELECT false from mytab"),
    {ok, Sel} = compile_select_clause(get_sel_ddl(), Rec),
    ?assertMatch(
       #riak_sel_clause_v1{
          calc_type        = rows,
          col_return_types = [boolean],
          col_names        = [<<"false">>] },
       Sel
      ).

basic_select_arith_2_test() ->
    SQL = "SELECT 1 + 2.0 - 3 /4 * 5 from mytab WHERE myfamily = 'familyX' and myseries = 'seriesX' and time > 1 and time < 2",
    {ok, Rec} = get_query(SQL),
    {ok, Sel} = compile_select_clause(get_sel_ddl(), Rec),
    ?assertMatch(
       #riak_sel_clause_v1{
          calc_type = rows,
          col_return_types = [double],
          col_names = [<<"((1+2.0)-((3/4)*5))">>] },
       Sel
      ).

rows_initial_state_test() ->
    {ok, Rec} = get_query(
                  "SELECT * FROM mytab WHERE myfamily = 'familyX' "
                  "AND myseries = 'seriesX' AND time > 1 AND time < 2"),
    {ok, Select} = compile_select_clause(get_sel_ddl(), Rec),
    ?assertMatch(
       #riak_sel_clause_v1{ initial_state = [] },
       Select
      ).

function_1_initial_state_test() ->
    {ok, Rec} = get_query(
                  "SELECT SUM(mydouble) FROM mytab WHERE myfamily = 'familyX' "
                  "AND myseries = 'seriesX' AND time > 1 AND time < 2"),
    {ok, Select} = compile_select_clause(get_sel_ddl(), Rec),
    ?assertMatch(
       #riak_sel_clause_v1{ initial_state = [[]] },
       Select
      ).

function_2_initial_state_test() ->
    {ok, Rec} = get_query(
                  "SELECT SUM(mydouble), SUM(mydouble) FROM mytab WHERE myfamily = 'familyX' "
                  "AND myseries = 'seriesX' AND time > 1 AND time < 2"),
    {ok, Select} = compile_select_clause(get_sel_ddl(), Rec),
    ?assertMatch(
       #riak_sel_clause_v1{ initial_state = [[], []] },
       Select
      ).

select_negation_test() ->
    DDL = get_sel_ddl(),
    SQL = "SELECT -1, - 1, -1.0, - 1.0, -mydouble, - mydouble, -(1), -(1.0) from mytab "
        "WHERE myfamily = 'familyX' AND myseries = 'seriesX' "
        "AND time > 1 AND time < 2",
    {ok, Rec} = get_query(SQL),
    {ok, Sel} = compile_select_clause(DDL, Rec),
    ?assertMatch(#riak_sel_clause_v1{calc_type        = rows,
                                     col_return_types = [
                                                         sint64,
                                                         sint64,
                                                         double,
                                                         double,
                                                         double,
                                                         double,
                                                         sint64,
                                                         double
                                                        ],
                                     col_names        = [
                                                         <<"-1">>,
                                                         <<"-1">>,
                                                         <<"-1.0">>,
                                                         <<"-1.0">>,
                                                         <<"-mydouble">>,
                                                         <<"-mydouble">>,
                                                         <<"-1">>,
                                                         <<"-1.0">>
                                                        ]
                                    },
                 Sel).

sum_sum_finalise_test() ->
    {ok, Rec} = get_query(
        "SELECT mydouble, SUM(mydouble), SUM(mydouble) FROM mytab"),
    {ok, Select} = compile_select_clause(get_sel_ddl(), Rec),
    ?assertEqual(
        [1.0,3,7],
        finalise_aggregate(Select, [1.0, 3, 7])
      ).

extract_stateful_function_1_test() ->
    {ok, #riak_select_v1{ 'SELECT' = #riak_sel_clause_v1{ clause = [Select] } }} =
        get_query(
        "SELECT COUNT(col1) + COUNT(col2) FROM mytab "
        "WHERE myfamily = 'familyX' "
        "AND myseries = 'seriesX' AND time > 1 AND time < 2"),
    CountFn1 = {{window_agg_fn, 'COUNT'}, [{identifier, [<<"col1">>]}]},
    CountFn2 = {{window_agg_fn, 'COUNT'}, [{identifier, [<<"col2">>]}]},
    ?assertEqual(
        {{'+', {finalise_aggregation, 'COUNT', 1}, {finalise_aggregation, 'COUNT', 2}}, [CountFn1,CountFn2]},
        extract_stateful_functions(Select, 0)
    ).

count_plus_count_test() ->
    {ok, Rec} = get_query(
        "SELECT COUNT(mydouble) + COUNT(mydouble) FROM mytab "
        "WHERE myfamily = 'familyX' "
        "AND myseries = 'seriesX' AND time > 1 AND time < 2"),
    {ok, Select} = compile_select_clause(get_sel_ddl(), Rec),
    ?assertMatch(
        #riak_sel_clause_v1{
            initial_state = [0,0],
            finalisers = [_, skip] },
        Select
      ).

count_plus_count_finalise_test() ->
    {ok, Rec} = get_query(
        "SELECT COUNT(mydouble) + COUNT(mydouble) FROM mytab"),
    {ok, Select} = compile_select_clause(get_sel_ddl(), Rec),
    ?assertMatch(
        [6],
        finalise_aggregate(Select, [3,3])
      ).

count_multiplied_by_count_finalise_test() ->
    {ok, Rec} = get_query(
        "SELECT COUNT(mydouble) * COUNT(mydouble) FROM mytab"),
    {ok, Select} = compile_select_clause(get_sel_ddl(), Rec),
    ?assertMatch(
        [9],
        finalise_aggregate(Select, [3,3])
      ).

count_plus_seven_finalise_test() ->
    {ok, Rec} = get_query(
        "SELECT COUNT(mydouble) + 7 FROM mytab"),
    {ok, Select} = compile_select_clause(get_sel_ddl(), Rec),
    ?assertMatch(
        [10],
        finalise_aggregate(Select, [3])
      ).

count_plus_seven_sum__test() ->
    {ok, Rec} = get_query(
        "SELECT COUNT(mydouble) + 7, SUM(mydouble) FROM mytab"),
    {ok, Select} = compile_select_clause(get_sel_ddl(), Rec),
    ?assertMatch(
        #riak_sel_clause_v1{
            initial_state = [0,[]],
            finalisers = [_, _] },
        Select
      ).

count_plus_seven_sum_finalise_1_test() ->
    {ok, Rec} = get_query(
        "SELECT COUNT(mydouble) + 7, SUM(mydouble) FROM mytab"),
    {ok, Select} = compile_select_clause(get_sel_ddl(), Rec),
    ?assertMatch(
        [10, 11.0],
        finalise_aggregate(Select, [3, 11.0])
      ).

count_plus_seven_sum_finalise_2_test() ->
    {ok, Rec} = get_query(
        "SELECT COUNT(mydouble+1) + 1 FROM mytab"),
    {ok, Select} = compile_select_clause(get_sel_ddl(), Rec),
    ?assertEqual(
        [2],
        finalise_aggregate(Select, [1])
      ).

avg_finalise_test() ->
    {ok, Rec} = get_query(
        "SELECT AVG(mydouble) FROM mytab"),
    {ok, #riak_sel_clause_v1{ clause = [AvgFn] } = Select} =
        compile_select_clause(get_sel_ddl(), Rec),
    InitialState = riak_ql_window_agg_fns:start_state('AVG'),
    Rows = [[x,x,x,x,N,x] || N <- lists:seq(1, 5)],
    AverageResult = lists:foldl(AvgFn, InitialState, Rows),
    ?assertEqual(
        [lists:sum(lists:seq(1, 5)) / 5],
        finalise_aggregate(Select, [AverageResult])
    ).

finalise_aggregate_test() ->
    ?assertEqual(
        [1,2,3],
        finalise_aggregate(
            #riak_sel_clause_v1 {
                calc_type = aggregate,
                finalisers = lists:duplicate(3, fun(_,S) -> S end) },
            [1,2,3]
        )
    ).

infer_col_type_1_test() ->
    ?assertEqual(
        {sint64, []},
        infer_col_type(get_sel_ddl(), {integer, 5}, [])
    ).

infer_col_type_2_test() ->
    ?assertEqual(
        {sint64, []},
        infer_col_type(get_sel_ddl(), {{window_agg_fn, 'SUM'}, [{integer, 4}]}, [])
    ).

compile_query_with_function_type_error_1_test() ->
    {ok, Q} = get_query(
          "SELECT SUM(location) FROM GeoCheckin "
          "WHERE time > 5000 AND time < 10000"
          "AND user = 'user_1' AND location = 'derby'"),
    ?assertEqual(
        {error,{invalid_query,<<"\nFunction 'SUM' called with arguments of the wrong type [varchar].">>}},
        compile(get_standard_ddl(), Q, 100)
    ).

compile_query_with_function_type_error_2_test() ->
    {ok, Q} = get_query(
          "SELECT SUM(location), AVG(location) FROM GeoCheckin "
          "WHERE time > 5000 AND time < 10000"
          "AND user = 'user_1' AND location = 'derby'"),
    ?assertEqual(
        {error,{invalid_query,<<"\nFunction 'SUM' called with arguments of the wrong type [varchar].\n"
                                "Function 'AVG' called with arguments of the wrong type [varchar].">>}},
        compile(get_standard_ddl(), Q, 100)
    ).

compile_query_with_function_type_error_3_test() ->
    {ok, Q} = get_query(
          "SELECT AVG(location + 1) FROM GeoCheckin "
          "WHERE time > 5000 AND time < 10000"
          "AND user = 'user_1' AND location = 'derby'"),
    ?assertEqual(
        {error,{invalid_query,<<"\nOperator '+' called with mismatched types [varchar vs sint64].">>}},
        compile(get_standard_ddl(), Q, 100)
    ).

compile_query_with_arithmetic_type_error_1_test() ->
    {ok, Q} = get_query(
          "SELECT location + 1 FROM GeoCheckin "
          "WHERE time > 5000 AND time < 10000"
          "AND user = 'user_1' AND location = 'derby'"),
    ?assertEqual(
        {error,{invalid_query,<<"\nOperator '+' called with mismatched types [varchar vs sint64].">>}},
        compile(get_standard_ddl(), Q, 100)
    ).

compile_query_with_arithmetic_type_error_2_test() ->
    {ok, Q} = get_query(
          "SELECT 2*(location + 1) FROM GeoCheckin "
          "WHERE time > 5000 AND time < 10000"
          "AND user = 'user_1' AND location = 'derby'"),
    ?assertEqual(
        {error,{invalid_query,<<"\nOperator '+' called with mismatched types [varchar vs sint64].">>}},
        compile(get_standard_ddl(), Q, 100)
    ).

<<<<<<< HEAD
flexible_keys_1_test() ->
    DDL = get_ddl(
        "CREATE TABLE tab4("
        "a1 SINT64 NOT NULL, "
        "a TIMESTAMP NOT NULL, "
        "b VARCHAR NOT NULL, "
        "c VARCHAR NOT NULL, "
        "d SINT64 NOT NULL, "
        "PRIMARY KEY  ((a1, quantum(a, 15, 's')), a1, a, b, c, d))"),
    {ok, Q} = get_query(
          "SELECT * FROM tab4 WHERE a > 0 AND a < 1000 AND a1 = 1"),
    {ok, [Select]} = compile(DDL, Q, 100),
    ?assertEqual(
        [{startkey,[{<<"a1">>,sint64,1}, {<<"a">>,timestamp,0}]},
          {endkey, [{<<"a1">>,sint64,1}, {<<"a">>,timestamp,1000}]},
          {filter,[]},
          {start_inclusive,false}],
        Select#riak_select_v1.'WHERE'
    ).

%% two element key with quantum
flexible_keys_2_test() ->
    DDL = get_ddl(
        "CREATE TABLE tab4("
        "a TIMESTAMP NOT NULL, "
        "PRIMARY KEY  ((quantum(a, 15, 's')), a))"),
    {ok, Q} = get_query(
          "SELECT * FROM tab4 WHERE a > 0 AND a < 1000"),
    ?assertMatch(
        {ok, [#riak_select_v1{}]},
        compile(DDL, Q, 100)
    ).

quantum_field_name_test() ->
    DDL = get_ddl(
        "CREATE TABLE tab1("
        "a SINT64 NOT NULL, "
        "b TIMESTAMP NOT NULL, "
        "PRIMARY KEY  ((a,quantum(b, 15, 's')), a,b))"),
    ?assertEqual(
        <<"b">>,
        quantum_field_name(DDL)
    ).

quantum_field_name_no_quanta_test() ->
    DDL = get_ddl(
        "CREATE TABLE tab1("
        "a SINT64 NOT NULL, "
        "b TIMESTAMP NOT NULL, "
        "PRIMARY KEY  ((a,b), a,b))"),
    ?assertEqual(
        no_quanta,
        quantum_field_name(DDL)
    ).

%% short key, partition and local keys are the same
no_quantum_in_query_1_test() ->
    DDL = get_ddl(
        "CREATE TABLE tabab("
        "a TIMESTAMP NOT NULL, "
        "b VARCHAR NOT NULL, "
        "PRIMARY KEY  ((a,b), a,b))"),
    {ok, Q} = get_query(
          "SELECT * FROM tab1 WHERE a = 1 AND b = 1"),
    ?assertMatch(
        {ok, [#riak_select_v1{ 
            'WHERE' = 
                [{startkey,[{<<"a">>,timestamp,1},{<<"b">>,varchar,1}]},
                 {endkey,  [{<<"a">>,timestamp,1},{<<"b">>,varchar,1}]},
                 {filter,[]},
                 {end_inclusive,true}] }]},
        compile(DDL, Q, 100)
    ).

%% partition and local key are different
no_quantum_in_query_2_test() ->
    DDL = get_ddl(
        "CREATE TABLE tabab("
        "a SINT64 NOT NULL, "
        "b VARCHAR NOT NULL, "
        "c DOUBLE NOT NULL, "
        "d BOOLEAN NOT NULL, "
        "PRIMARY KEY  ((c,a,b), c,a,b,d))"),
    {ok, Q} = get_query(
          "SELECT * FROM tabab WHERE a = 1000 AND b = 'bval' AND c = 3.5"),
    {ok, [Select]} = compile(DDL, Q, 100),
    Key = 
        [{<<"c">>,double,3.5}, {<<"a">>,sint64,1000},{<<"b">>,varchar,<<"bval">>}],
    ?assertEqual(
        [{startkey, Key},
         {endkey, Key},
         {filter,[]},
         {end_inclusive,true}],
        Select#riak_select_v1.'WHERE'
    ).


no_quantum_in_query_3_test() ->
    DDL = get_ddl(
        "CREATE TABLE tababa("
        "a SINT64 NOT NULL, "
        "b VARCHAR NOT NULL, "
        "c DOUBLE NOT NULL, "
        "d BOOLEAN NOT NULL, "
        "PRIMARY KEY  ((c,a,b), c,a,b,d))"),
    {ok, Q} = get_query(
          "SELECT * FROM tababa WHERE a = 1000 AND b = 'bval' AND c = 3.5 AND d = true"),
    {ok, [Select]} = compile(DDL, Q, 100),
    Key =
        [{<<"c">>,double,3.5}, {<<"a">>,sint64,1000},{<<"b">>,varchar,<<"bval">>}],
    ?assertEqual(
        [{startkey, Key},
         {endkey, Key},
         {filter,{'=',{field,<<"d">>,boolean},{const, true}}},
         {end_inclusive,true}],
        Select#riak_select_v1.'WHERE'
    ).

%% one element key
no_quantum_in_query_4_test() ->
    DDL = get_ddl(
        "CREATE TABLE tab1("
        "a TIMESTAMP NOT NULL, "
        "PRIMARY KEY  ((a), a))"),
    {ok, Q} = get_query(
          "SELECT * FROM tab1 WHERE a = 1000"),
    {ok, [Select]} = compile(DDL, Q, 100),
    ?assertEqual(
        [{startkey,[{<<"a">>,timestamp,1000}]},
          {endkey,[{<<"a">>,timestamp,1000}]},
          {filter,[]},
          {end_inclusive,true}],
        Select#riak_select_v1.'WHERE'
    ).

two_element_key_range_cannot_match_test() ->
    DDL = get_ddl(
        "CREATE TABLE tabab("
        "a TIMESTAMP NOT NULL, "
        "b SINT64 NOT NULL, "
        "PRIMARY KEY  ((a,quantum(b, 15, 's')), a,b))"),
    {ok, Q} = get_query(
          "SELECT * FROM tab1 WHERE a = 1 AND b > 1 AND b < 1"),
    ?assertMatch(
        {error, {lower_and_upper_bounds_are_equal_when_no_equals_operator, <<_/binary>>}},
        compile(DDL, Q, 100)
    ).

quantum_is_not_last_element_test() ->
    DDL = get_ddl(
        "CREATE TABLE tab1("
        "a SINT64 NOT NULL, "
        "b TIMESTAMP NOT NULL, "
        "c SINT64 NOT NULL, "
        "PRIMARY KEY  ((a,quantum(b,1,'s'),c), a,b,c))"),
    {ok, Q} = get_query(
          "SELECT * FROM tab1 WHERE b >= 1000 AND b <= 3000 AND a = 10 AND c = 20"),
    {ok, SubQueries} = compile(DDL, Q, 100),
    SubQueryWheres = [S#riak_select_v1.'WHERE' || S <- SubQueries],
    ?assertEqual(
        [
            [{startkey,[{<<"a">>,sint64,10},{<<"b">>,timestamp,1000},{<<"c">>,sint64,20}]},
             {endkey,  [{<<"a">>,sint64,10},{<<"b">>,timestamp,2000},{<<"c">>,sint64,20}]},
             {filter,[]}],
            [{startkey,[{<<"a">>,sint64,10},{<<"b">>,timestamp,2000},{<<"c">>,sint64,20}]},
             {endkey,  [{<<"a">>,sint64,10},{<<"b">>,timestamp,3000},{<<"c">>,sint64,20}]},
             {filter,[]}],
            [{startkey,[{<<"a">>,sint64,10},{<<"b">>,timestamp,3000},{<<"c">>,sint64,20}]},
             {endkey,  [{<<"a">>,sint64,10},{<<"b">>,timestamp,3000},{<<"c">>,sint64,20}]},
             {filter,[]},
             {end_inclusive,true}]
        ],
        SubQueryWheres
    ).
=======
negate_an_aggregation_function_test() ->
    {ok, Rec} = get_query(
        "SELECT -COUNT(*) FROM mytab"),
    {ok, Select} = compile_select_clause(get_sel_ddl(), Rec),
    ?assertMatch(
        [-3],
        finalise_aggregate(Select, [3])
      ).
>>>>>>> 913393eb

-endif.<|MERGE_RESOLUTION|>--- conflicted
+++ resolved
@@ -2031,7 +2031,6 @@
         compile(get_standard_ddl(), Q, 100)
     ).
 
-<<<<<<< HEAD
 flexible_keys_1_test() ->
     DDL = get_ddl(
         "CREATE TABLE tab4("
@@ -2206,7 +2205,7 @@
         ],
         SubQueryWheres
     ).
-=======
+
 negate_an_aggregation_function_test() ->
     {ok, Rec} = get_query(
         "SELECT -COUNT(*) FROM mytab"),
@@ -2215,6 +2214,5 @@
         [-3],
         finalise_aggregate(Select, [3])
       ).
->>>>>>> 913393eb
 
 -endif.