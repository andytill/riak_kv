%% -------------------------------------------------------------------
%%
%% Copyright (c) 2012 Basho Technologies, Inc.  All Rights Reserved.
%%
%% This file is provided to you under the Apache License,
%% Version 2.0 (the "License"); you may not use this file
%% except in compliance with the License.  You may obtain
%% a copy of the License at
%%
%%   http://www.apache.org/licenses/LICENSE-2.0
%%
%% Unless required by applicable law or agreed to in writing,
%% software distributed under the License is distributed on an
%% "AS IS" BASIS, WITHOUT WARRANTIES OR CONDITIONS OF ANY
%% KIND, either express or implied.  See the License for the
%% specific language governing permissions and limitations
%% under the License.
%%
%% -------------------------------------------------------------------

%% @doc
%% This module implements a gen_server process that manages a set of hashtrees
%% (see {@link //riak_core/hashtree}) containing key/hash pairs for all data owned by a
%% given partition. Each riak_kv vnode spawns its own index_hashtree. These
%% hashtrees are used for active anti-entropy exchange between vnodes.

-module(riak_kv_index_hashtree).
-behaviour(gen_server).

-include_lib("riak_kv_vnode.hrl").

%% API
-export([start/3, start_link/3]).

%% gen_server callbacks
-export([init/1, handle_call/3, handle_cast/2, handle_info/2,
         terminate/2, code_change/3]).

-export([get_lock/2,
         get_lock/3,
         compare/3,
         compare/4,
         compare/5,
         determine_data_root/0,
         exchange_bucket/4,
         exchange_segment/3,
         estimate_keys/1,
         estimate_keys/2,
         hash_index_data/1,
         hash_object/2,
         update/2,
<<<<<<< HEAD
         update/3,
         start_exchange_remote/4,
=======
         start_exchange_remote/5,
>>>>>>> 010a9ffa
         delete/2,
         async_delete/2,
         insert/3,
         async_insert/3,
         stop/1,
         sync_stop/1,
         clear/1,
         expire/1,
         destroy/1,
         index_2i_n/0,
         get_trees/1,
         get_version/1]).

-export([poke/1,
         get_build_time/1]).

-type index() :: non_neg_integer().
-type index_n() :: {index(), non_neg_integer()}.
-type orddict() :: orddict:orddict().
-type proplist() :: proplists:proplist().
-type riak_object_t2b() :: binary().
-type hashtree() :: hashtree:hashtree().
-type update_callback() :: fun(() -> term()).

-record(state, {index,
                vnode_pid,
                built,
                expired :: boolean(),
                lock :: undefined | reference(),
                path,
                build_time,
                trees,
                use_2i = false :: boolean(),
                version :: undefined | non_neg_integer()}).

-type state() :: #state{}.

%% Time from build to expiration of tree, in millseconds
-define(DEFAULT_EXPIRE, 604800000). %% 1 week
%% Magic Tree id for 2i data.
-define(INDEX_2I_N, {0, 0}).

%% Throttle used when folding over K/V data to build AAE trees: {Limit, Wait}.
%% After traversing Limit bytes, the fold will sleep for Wait milliseconds.
%% Default: 1 MB limit / 100 ms wait
-define(DEFAULT_BUILD_THROTTLE, {1000000, 100}).

%%%===================================================================
%%% API
%%%===================================================================

%% @doc Spawn an index_hashtree process that manages the hashtrees (one
%%      for each `index_n') for the specified partition index.
-spec start(index(), pid(), proplist()) -> {ok, pid()} | {error, term()}.
start(Index, VNPid, Opts) ->
    gen_server:start(?MODULE, [Index, VNPid, Opts], []).

%% @doc Spawn an index_hashtree process that manages the hashtrees (one
%%      for each `index_n') for the specified partition index.
-spec start_link(index(), pid(), proplist()) -> {ok, pid()} | {error, term()}.
start_link(Index, VNPid, Opts) ->
    gen_server:start_link(?MODULE, [Index, VNPid, Opts], []).

%%      Valid options:
%%       ``if_missing'' :: Only insert the key/hash pair if the key does not
%%                         already exist in the hashtree.
insert(Items, _Opts, Tree) when Tree =:= undefined; Items =:= [] ->
    ok;
insert(Items=[_|_], Opts, Tree) ->
    catch gen_server:call(Tree, {insert, Items, Opts}, infinity).

async_insert(Items, _Opts, Tree) when Tree =:= undefined; Items =:= [] ->
    ok;
async_insert(Items=[_|_], Opts, Tree) ->
    gen_server:cast(Tree, {insert, Items, Opts}).

-spec delete([{binary(), binary()}], pid()) -> ok.
delete(Items, Tree) when Tree =:= undefined; Items =:= [] ->
    ok;
delete(Items=[{_Id, _Key}|_], Tree) ->
    catch gen_server:call(Tree, {delete, Items}, infinity).

-spec async_delete({binary(), binary()}|[{binary(), binary()}], pid()) -> ok.
async_delete(Items, Tree) when Tree =:= undefined; Items =:= [] ->
    ok;
async_delete(Items=[{_Id, _Key}|_], Tree) ->
    catch gen_server:cast(Tree, {delete, Items}).

%
%% @doc Called by the entropy manager to finish the process used to acquire
%%      remote vnode locks when starting an exchange. For more details,
%%      see {@link riak_kv_entropy_manager:start_exchange_remote/3}
-spec start_exchange_remote(pid(), non_neg_integer(), term(), index_n(), pid()) -> ok.
start_exchange_remote(FsmPid, Version, From, IndexN, Tree) ->
    gen_server:cast(Tree, {start_exchange_remote, FsmPid, Version, From, IndexN}).

%% @doc Update all hashtrees managed by the provided index_hashtree pid.
-spec update(index_n(), pid()) -> ok | not_responsible.
update(Id, Tree) ->
    update(Id, Tree, undefined).

%% @doc Update all hashtrees managed by the provided index_hashtree pid.
-spec update(index_n(), pid(), undefined | update_callback()) -> ok | not_responsible.
update(Id, Tree, undefined) ->
    gen_server:call(Tree, {update_tree, Id, undefined}, infinity);
update(Id, Tree, Callback) when is_function(Callback) ->
    gen_server:call(Tree, {update_tree, Id, Callback}, infinity).

%% @doc Return a hash bucket from the tree identified by the given tree id
%%      that is managed by the provided index_hashtree.
-spec exchange_bucket(index_n(), integer(), integer(), pid()) -> orddict().
exchange_bucket(Id, Level, Bucket, Tree) ->
    gen_server:call(Tree, {exchange_bucket, Id, Level, Bucket}, infinity).

%% @doc Return a segment from the tree identified by the given tree id that
%%      is managed by the provided index_hashtree.
-spec exchange_segment(index_n(), integer(), pid()) -> orddict().
exchange_segment(Id, Segment, Tree) ->
    gen_server:call(Tree, {exchange_segment, Id, Segment}, infinity).

%% @doc Start the key exchange between a given tree managed by the
%%      provided index_hashtree and a remote tree accessed through the
%%      provided remote function.
-spec compare(index_n(), hashtree:remote_fun(), pid()) -> [hashtree:keydiff()].
compare(Id, Remote, Tree) ->
    compare(Id, Remote, undefined, Tree).

%% @doc A variant of {@link compare/3} that takes a key difference accumulator
%%      function as an additional parameter.
-spec compare(index_n(), hashtree:remote_fun(),
              undefined | hashtree:acc_fun(T), pid()) -> T.
compare(Id, Remote, AccFun, Tree) ->
    compare(Id, Remote, AccFun, [], Tree).

%% @doc A variant of {@link compare/3} that takes a key difference accumulator
%%      function as an additional parameter.
-spec compare(index_n(), hashtree:remote_fun(),
              undefined | hashtree:acc_fun(T), any(), pid()) -> T.
compare(Id, Remote, AccFun, Acc, Tree) ->
    gen_server:call(Tree, {compare, Id, Remote, AccFun, Acc}, infinity).

%% @doc For testing only, retrieve the hashtree data structures. It is
%% not safe to tamper with these structures due to the LevelDB backend.
get_trees({test, Pid}) ->
    gen_server:call(Pid, get_trees, infinity).

%% @doc Acquire the lock for the specified index_hashtree if not already
%%      locked, and associate the lock with the calling process.
-spec get_lock(pid(), any()) -> ok | not_built | already_locked | bad_version.
get_lock(Tree, Type) ->
    get_lock(Tree, Type, get_version(Tree), self()).

%% @doc Acquire the lock for the specified index_hashtree if not already
%%      locked, and associate the lock with the calling process. Grab lock on
%%      specific version.
-spec get_lock(pid(), any(), non_neg_integer()) -> ok | not_built | already_locked | bad_version.
get_lock(Tree, Type, Version) ->
    get_lock(Tree, Type, Version, self()).

%% @doc Acquire the lock for the specified index_hashtree if not already
%%      locked, and associate the lock with the provided pid.
-spec get_lock(pid(), any(), non_neg_integer(), pid()) -> ok | not_built | already_locked.
get_lock(Tree, Type, Version, Pid) ->
    gen_server:call(Tree, {get_lock, Type, Version, Pid}, infinity).

%% @doc Get the version of the specified index_hashtree
-spec get_version(pid()) -> undefined | non_neg_integer().
get_version(Tree) ->
    gen_server:call(Tree, get_version, infinity).

%% @doc Poke the specified index_hashtree to ensure the tree is
%%      built/rebuilt as needed. This is periodically called by the
%%      {@link riak_kv_entropy_manager}.
-spec poke(pid()) -> ok.
poke(Tree) ->
    gen_server:cast(Tree, poke).

%% @doc Terminate the specified index_hashtree.
stop(Tree) ->
    gen_server:cast(Tree, stop).

%% @doc Terminate the specified index_hashtree and wait for exit
sync_stop(undefined) ->
    ok;
sync_stop(Tree) ->
    gen_server:call(Tree, stop).

%% @doc Destroy the specified index_hashtree, which will destroy all
%%      associated hashtrees and terminate.
-spec destroy(pid()) -> ok.
destroy(Tree) ->
    gen_server:call(Tree, destroy, infinity).

%% @doc Clear the specified index_hashtree, clearing all associated hashtrees
clear(Tree) ->
    gen_server:call(Tree, clear, infinity).

%% @doc Expire the specified index_hashtree
expire(Tree) ->
    gen_server:cast(Tree, expire).

%% @doc Estimate total number of keys in index_hashtree
estimate_keys(Tree) ->
    gen_server:call(Tree, estimate_keys, infinity).

%% @doc Estimate total number of keys in index_hashtree
estimate_keys(Tree, IndexN) ->
    gen_server:call(Tree, {estimate_keys, IndexN}, infinity).

%%%===================================================================
%%% gen_server callbacks
%%%===================================================================

init([Index, VNPid, Opts]) ->
    case determine_data_root() of
        undefined ->
            case riak_kv_entropy_manager:enabled() of
                true ->
                    lager:warning("Neither riak_kv/anti_entropy_data_dir or "
                                  "riak_core/platform_data_dir are defined. "
                                  "Disabling active anti-entropy."),
                    riak_kv_entropy_manager:disable();
                false ->
                    ok
            end,
            ignore;
        Root ->
            %% For the patch we are not supporting an online upgrade for AAE. 2.2 will
            %% have logic so the old hashtree can continue to be used while the new version builds.
            {Path0, Version} = case application:get_env(riak_kv, object_hash_version) of
                {ok, V} when is_integer(V) ->
                    %% Must add "v" because integer partition dirs. Joining the version to the path to support
                    %% easy downgrades where the new trees will be unable to be found by old code.
                    {filename:join(Root, "v" ++ integer_to_list(V)), V};
                {ok, V} ->
                    lager:error("Invalid non-integer object_hash_version: ~p. Defaulting to legacy.", [V]),
                    {Root, undefined};
                _ ->
                    {Root, undefined}
            end,
            Path = filename:join(Path0, integer_to_list(Index)),
            monitor(process, VNPid),
            Use2i = lists:member(use_2i, Opts),
            VNEmpty = lists:member(vnode_empty, Opts),
            State = #state{index=Index,
                           vnode_pid=VNPid,
                           trees=orddict:new(),
                           built=false,
                           use_2i=Use2i,
                           path=Path,
                           version=Version},
            IndexNs = responsible_preflists(State),
            State2 = init_trees(IndexNs, VNEmpty, State),
            %% If vnode is empty, mark tree as built without performing fold
            case VNEmpty of
                true ->
                    lager:debug("Built empty AAE tree for ~p", [Index]),
                    gen_server:cast(self(), build_finished);
                _ ->
                    ok
            end,
            {ok, State2}
    end.

handle_call({new_tree, Id}, _From, State) ->
    State2 = do_new_tree(Id, State, mark_open),
    {reply, ok, State2};

handle_call({get_lock, Type, Version, Pid}, _From, State) ->
    {Reply, State2} = do_get_lock(Type, Version, Pid, State),
    {reply, Reply, State2};

handle_call(get_version, _From, State=#state{version=Version}) ->
    {reply, Version, State};

handle_call({insert, Items, Options}, _From, State) ->
    State2 = do_insert(Items, Options, State),
    {reply, ok, State2};

handle_call({delete, Items}, _From, State) ->
    State2 = do_delete(Items, State),
    {reply, ok, State2};

handle_call(get_trees, _From, #state{trees=Trees}=State) ->
    {reply, Trees, State};

handle_call({update_tree, Id, Callback}, From, State) ->
    lager:debug("Updating tree: (vnode)=~p (preflist)=~p", [State#state.index, Id]),
    apply_tree(Id,
        fun(Tree) ->
            NewTree = snapshot_and_async_update_tree(Tree, Id, From, Callback),
            {noreply, NewTree}
            end,
        State
    );

handle_call({exchange_bucket, Id, Level, Bucket}, _From, State) ->
    apply_tree(Id,
               fun(Tree) ->
                       Result = hashtree:get_bucket(Level, Bucket, Tree),
                       {Result, Tree}
               end,
               State);

handle_call({exchange_segment, Id, Segment}, _From, State) ->
    apply_tree(Id,
               fun(Tree) ->
                       [{_, Result}] = hashtree:key_hashes(Tree, Segment),
                       {Result, Tree}
               end,
               State);

handle_call({compare, Id, Remote, AccFun, Acc}, From, State) ->
    do_compare(Id, Remote, AccFun, Acc, From, State),
    {noreply, State};

handle_call(destroy, _From, State) ->
    State2 = destroy_trees(State),
    {stop, normal, ok, State2};

handle_call(clear, _From, State) ->
    State2 = clear_tree(State),
    {reply, ok, State2};

handle_call(estimate_keys, _From,  State=#state{trees=Trees}) ->
    EstimateNrKeys =
        orddict:fold(fun(_, Tree, Acc) ->
                             {ok, Value} = hashtree:estimate_keys(Tree) ,
                             Value + Acc
                     end,
                     0, Trees),
    {reply, {ok, EstimateNrKeys}, State};

handle_call({estimate_keys, IndexN}, _From,  State=#state{trees=Trees}) ->
    case orddict:find(IndexN, Trees) of
        {ok, Tree} ->
            {ok, EstimateNrKeys} = hashtree:estimate_keys(Tree),
            {reply, {ok, EstimateNrKeys}, State};
        error ->
            {reply, not_responsible, State}
    end;

handle_call(stop, _From, State0) ->
    State1 = close_trees(State0),
    {stop, normal, ok, State1};

handle_call(_Request, _From, State) ->
    Reply = ok,
    {reply, Reply, State}.

handle_cast(poke, State) ->
    State2 = do_poke(State),
    {noreply, State2};

handle_cast(stop, State0) ->
    State1 = close_trees(State0),
    {stop, normal, State1};

handle_cast({insert, Items, Options}, State) ->
    State2 = do_insert(Items, Options, State),
    {noreply, State2};

handle_cast({delete, Items}, State) ->
    State2 = do_delete(Items, State),
    {noreply, State2};

handle_cast(build_failed, State) ->
    riak_kv_entropy_manager:requeue_poke(State#state.index),
    State2 = State#state{built=false},
    {noreply, State2};
handle_cast(build_finished, State) ->
    State2 = do_build_finished(State),
    {noreply, State2};

<<<<<<< HEAD
handle_cast(expire, State) ->
    State2 = State#state{expired=true},
    lager:info("Manually expired tree: ~p", [State#state.index]),
    {noreply, State2};

handle_cast({start_exchange_remote, FsmPid, From, _IndexN}, State) ->
=======
handle_cast({start_exchange_remote, FsmPid, Version, From, _IndexN}, State) ->
>>>>>>> 010a9ffa
    %% Concurrency lock already acquired, try to acquire tree lock.
    case do_get_lock(remote_fsm, Version, FsmPid, State) of
        {ok, State2} ->
            gen_server:reply(From, {remote_exchange, self()}),
            {noreply, State2};
        {Reply, State2} ->
            gen_server:reply(From, {remote_exchange, Reply}),
            {noreply, State2}
    end;

handle_cast({updated, Id}, State) ->
    Fun = fun(Tree) ->
              {noreply, hashtree:set_next_rebuild(Tree, incremental)}
          end,
    apply_tree(Id, Fun, State);

handle_cast(_Msg, State) ->
    {noreply, State}.

handle_info({'DOWN', _, _, Pid, Reason}, State0=#state{trees=Trees0, vnode_pid=VnodePid})
  when Pid == VnodePid ->
    %% vnode has terminated, exit as well
    %% exiting as quickly as possible to reduce the window on the vnode restart
    %% and force full rebuild for next restart
    Trees = case Reason of
                normal ->
                    Trees0;
                shutdown ->
                    Trees0;
                _ ->
                    [hashtree:set_next_rebuild(Tree, full) || {_IdxN, Tree} <- Trees0]
            end,
    State1 = close_trees(State0#state{trees=Trees}),
    {stop, normal, State1};
handle_info({'DOWN', Ref, _, _, _}, State) ->
    State2 = maybe_release_lock(Ref, State),
    {noreply, State2};

handle_info(_Info, State) ->
    {noreply, State}.

terminate(_Reason, State) ->
    close_trees(State),
    ok.

code_change(_OldVsn, State, _Extra) ->
    {ok, State}.

%%%===================================================================
%%% Internal functions
%%%===================================================================

determine_data_root() ->
    case application:get_env(riak_kv, anti_entropy_data_dir) of
        {ok, EntropyRoot} ->
            EntropyRoot;
        undefined ->
            case application:get_env(riak_core, platform_data_dir) of
                {ok, PlatformRoot} ->
                    Root = filename:join(PlatformRoot, "anti_entropy"),
                    lager:warning("Config riak_kv/anti_entropy_data_dir is "
                                  "missing. Defaulting to: ~p", [Root]),
                    application:set_env(riak_kv, anti_entropy_data_dir, Root),
                    Root;
                undefined ->
                    undefined
            end
    end.

%% @doc Init the trees.
%%
%%      MarkEmpty is a boolean dictating whether we're marking the tree empty for the
%%      the first creation or just marking it open instead.
-spec init_trees([index_n()], boolean(), state()) -> state().
init_trees(IndexNs, MarkEmpty, State) ->
    State2 = lists:foldl(
               fun(Id, StateAcc) ->
                   case MarkEmpty of
                       true  -> do_new_tree(Id, StateAcc, mark_empty);
                       false -> do_new_tree(Id, StateAcc, mark_open)
                   end
               end, State, IndexNs),
    State2#state{built=false, expired=false}.

-spec load_built(state()) -> boolean().
load_built(#state{trees=Trees}) ->
    {_,Tree0} = hd(Trees),
    case hashtree:read_meta(<<"built">>, Tree0) of
        {ok, <<1>>} ->
            true;
        _ ->
            false
    end.

%% Generate a hash value for a `riak_object'
-spec hash_object({riak_object:bucket(), riak_object:key()},
                  riak_object_t2b() | riak_object:riak_object()) -> binary().
hash_object({Bucket, Key}, RObj0) ->
    try
        RObj = case riak_object:is_robject(RObj0) of
            true -> RObj0;
            false -> riak_object:from_binary(Bucket, Key, RObj0)
        end,
        riak_object:hash(RObj)
    catch _:_ ->
            Null = erlang:phash2(<<>>),
            term_to_binary(Null)
    end.

hash_index_data(IndexData) when is_list(IndexData) ->
    Bin = term_to_binary(lists:usort(IndexData)),
    riak_core_util:sha(Bin).

%% Fold over a given vnode's data, inserting each object into the appropriate
%% hashtree. Use the `if_missing' option to only insert the key/hash pair if
%% the key does not already exist in the tree. This allows real-time updates
%% to the hashtree to occur concurrently with the fold. For example, if an
%% incoming write triggers a real-time insert of a key/hash pair for an object
%% before the fold reaches the now out-of-date version of the object, the old
%% key/hash pair will be ignored.
%% If `HasIndexTree` is true, also update the index spec tree.
-spec fold_keys(index(), pid(), boolean()) -> ok.
fold_keys(Partition, Tree, HasIndexTree) ->
    FoldFun = fold_fun(Tree, HasIndexTree),
    Req = riak_core_util:make_fold_req(FoldFun,
                                       0, false,
                                       [aae_reconstruction,
                                        {iterator_refresh, true}]),
    riak_core_vnode_master:sync_command({Partition, node()},
                                        Req,
                                        riak_kv_vnode_master, infinity),
    ok.

get_build_throttle() ->
    app_helper:get_env(riak_kv,
                       anti_entropy_build_throttle,
                       ?DEFAULT_BUILD_THROTTLE).

maybe_throttle_build(RObjBin, Limit, Wait, Acc) ->
    ObjSize = byte_size(RObjBin),
    Acc2 = Acc + ObjSize,
    if (Limit =/= 0) andalso (Acc2 > Limit) ->
            lager:debug("Throttling AAE build for ~b ms", [Wait]),
            timer:sleep(Wait),
            0;
       true ->
            Acc2
    end.

%% @doc Generate the folding function
%% for a riak fold_req
-spec fold_fun(pid(), boolean()) -> fun().
fold_fun(Tree, _HasIndexTree = false) ->
    ObjectFoldFun = object_fold_fun(Tree),
    {Limit, Wait} = get_build_throttle(),
    fun(BKey, RObj, Acc) ->
            BinBKey = term_to_binary(BKey),
            ObjectFoldFun(BKey, RObj, BinBKey),
            Acc2 = maybe_throttle_build(RObj, Limit, Wait, Acc),
            Acc2
    end;
fold_fun(Tree, _HasIndexTree = true) ->
    %% Index AAE backend, so hash the indexes
    ObjectFoldFun = object_fold_fun(Tree),
    IndexFoldFun = index_fold_fun(Tree),
    {Limit, Wait} = get_build_throttle(),
    fun(BKey = {Bucket, Key}, BinObj, Acc) ->
            RObj = riak_object:from_binary(Bucket, Key, BinObj),
            BinBKey = term_to_binary(BKey),
            ObjectFoldFun(BKey, RObj, BinBKey),
            IndexFoldFun(RObj, BinBKey),
            Acc2 = maybe_throttle_build(BinObj, Limit, Wait, Acc),
            Acc2
    end.

-spec object_fold_fun(pid()) -> fun().
object_fold_fun(Tree) ->
    fun(BKey={Bucket,Key}, RObj, BinBKey) ->
            IndexN = riak_kv_util:get_index_n({Bucket, Key}),
            insert([{IndexN, BinBKey, hash_object(BKey, RObj)}],
                   [if_missing],
                   Tree)
    end.

-spec index_fold_fun(pid()) -> fun().
index_fold_fun(Tree) ->
    fun(RObj, BinBKey) ->
            IndexData = riak_object:index_data(RObj),
            insert([{?INDEX_2I_N, BinBKey, hash_index_data(IndexData)}],
                   [if_missing], Tree)
    end.

%% @doc the 2i index hashtree as a Magic index_n of {0, 0}
-spec index_2i_n() -> ?INDEX_2I_N.
index_2i_n() ->
    ?INDEX_2I_N.

%% @doc Generate a new {@link hashtree} for the specified `index_n'. If this is
%%      the first hashtree created by this index_hashtree, then open/create a new
%%      on-disk store at `segment_path'. Otherwise, re-use the store from the first
%%      tree. In other words, all hashtrees for a given index_hashtree are stored in
%%      the same on-disk store.
%%
%%      Also, write to the tree-id's `opened' meta and check if `opened' =:= `closed'.
-spec do_new_tree(index_n(), state(), mark_open|mark_empty) -> state().
do_new_tree(Id, State=#state{trees=Trees, path=Path}, MarkType) ->
    Index = State#state.index,
    IdBin = tree_id(Id),
    NewTree0 = case Trees of
                  [] ->
                      hashtree:new({Index,IdBin}, [{segment_path, Path}]);
                  [{_,Other}|_] ->
                      hashtree:new({Index,IdBin}, Other)
               end,
    NewTree1 = case MarkType of
                   mark_empty -> hashtree:mark_open_empty(Id, NewTree0);
                   mark_open  -> hashtree:mark_open_and_check(Id, NewTree0)
               end,
    Trees2 = orddict:store(Id, NewTree1, Trees),
    State#state{trees=Trees2}.

%% This function never uses the Type field. Unsure why it is part of the API. Maybe was meant to be used
%% by the background manager which could manage tokens based on Type atom. Best guess...
-spec do_get_lock(any(), non_neg_integer(), pid(), state()) -> {not_built | ok | already_locked | bad_version, state()}.
do_get_lock(_, _, _, State) when State#state.built /= true ->
    lager:debug("Not built: ~p :: ~p", [State#state.index, State#state.built]),
    {not_built, State};
do_get_lock(_, _, _, State) when State#state.lock /= undefined ->
    lager:debug("Already locked: ~p", [State#state.index]),
    {already_locked, State};
do_get_lock(_Type, Version, Pid, State=#state{version=Version}) ->
    Ref = monitor(process, Pid),
    State2 = State#state{lock=Ref},
    {ok, State2};
do_get_lock(_Type, ReqVer, _Pid, State=#state{version=Version, index=Index}) ->
    lager:error("Hashtree ~p lock attempted for version: ~p while local tree has version: ~p", [Index, ReqVer, Version]),
    {bad_version, State}.

-spec maybe_release_lock(reference(), state()) -> state().
maybe_release_lock(Ref, State) ->
    case State#state.lock of
        Ref ->
            State#state{lock=undefined};
        _ ->
            State
    end.

%% Utility function for passing a specific hashtree into a provided function
%% and storing the possibly-modified hashtree back in the index_hashtree state.
-spec apply_tree(index_n(),
                 fun((hashtree()) -> {'noreply' | any(), hashtree()}),
                 state())
                -> {'reply', 'not_responsible', state()} |
                   {'reply', any(), state()} |
                   {'noreply', state()}.
apply_tree(Id, Fun, State=#state{trees=Trees}) ->
    case orddict:find(Id, Trees) of
        error ->
            {reply, not_responsible, State};
        {ok, Tree} ->
            {Result, Tree2} = Fun(Tree),
            Trees2 = orddict:store(Id, Tree2, Trees),
            State2 = State#state{trees=Trees2},
            case Result of
                noreply ->
                    {noreply, State2};
                _ ->
                    {reply, Result, State2}
            end
    end.

-spec do_build_finished(state()) -> state().
do_build_finished(State=#state{index=Index, built=_Pid, trees=Trees0}) ->
    lager:debug("Finished build: ~p", [Index]),
    Trees = orddict:map(fun(_Id, Tree) ->
                            hashtree:flush_buffer(Tree)
                        end, Trees0),
    {_, Tree0} = hd(Trees),
    BuildTime = get_build_time(Tree0),
    _ = hashtree:write_meta(<<"built">>, <<1>>, Tree0),
    _ = hashtree:write_meta(<<"build_time">>, term_to_binary(BuildTime), Tree0),
    riak_kv_entropy_info:tree_built(Index, BuildTime),
    State#state{built=true, build_time=BuildTime, expired=false, trees=Trees}.

%% Determine the build time for all trees associated with this
%% index. The build time is stored as metadata in the on-disk file. If
%% the tree was rehashed after a restart, this function should return
%% the original build time. If this is a newly created tree (or if the
%% on-disk time is invalid), the function returns the current time.
-spec get_build_time(hashtree()) -> erlang:timestamp().
get_build_time(Tree) ->
    Time = case hashtree:read_meta(<<"build_time">>, Tree) of
               {ok, TimeBin} ->
                   binary_to_term(TimeBin);
               _ ->
                   undefined
           end,
    case valid_time(Time) of
        true ->
            Time;
        false ->
            os:timestamp()
    end.

valid_time({X,Y,Z}) when is_integer(X) and is_integer(Y) and is_integer(Z) ->
    true;
valid_time(_) ->
    false.

do_insert(Items, Opts, State=#state{trees=Trees}) ->
    HasIndex = has_index_tree(Trees),
    do_insert_expanded(expand_items(HasIndex, Items), Opts, State).

expand_items(HasIndex, Items) ->
    lists:foldl(fun(I, Acc) ->
                        expand_item(HasIndex, I, Acc)
                end, [], Items).

expand_item(Has2ITree, {object, BKey, RObj}, Others) ->
    IndexN = riak_kv_util:get_index_n(BKey),
    BinBKey = term_to_binary(BKey),
    ObjHash = hash_object(BKey, RObj),
    Item0 = {IndexN, BinBKey, ObjHash},
    case Has2ITree of
        false ->
            [Item0 | Others];
        true ->
            IndexData = riak_object:index_data(RObj),
            Hash2i =  hash_index_data(IndexData),
            [Item0, {?INDEX_2I_N, BinBKey, Hash2i} | Others]
    end;
expand_item(_, Item, Others) ->
    [Item | Others].

-spec do_insert_expanded([{index_n(), binary(), binary()}], proplist(),
                         state()) -> state().
do_insert_expanded([], _Opts, State) ->
    State;
do_insert_expanded([{Id, Key, Hash}|Rest], Opts, State=#state{trees=Trees}) ->
    State2 =
    case orddict:find(Id, Trees) of
        {ok, Tree} ->
            Tree2 = hashtree:insert(Key, Hash, Tree, Opts),
            Trees2 = orddict:store(Id, Tree2, Trees),
            State#state{trees=Trees2};
        _ ->
            handle_unexpected_key(Id, Key, State)
    end,
    do_insert_expanded(Rest, Opts, State2).

do_delete(Items, State=#state{trees=Trees}) ->
    HasIndex = has_index_tree(Trees),
    do_delete_expanded(expand_delete_items(HasIndex, Items), State).

expand_delete_items(HasIndex, Items) ->
    lists:foldl(fun(I, Acc) ->
                        expand_delete_item(HasIndex, I, Acc)
                end, [], Items).

expand_delete_item(Has2ITree, {object, BKey}, Others) ->
    IndexN = riak_kv_util:get_index_n(BKey),
    BinKey = term_to_binary(BKey),
    Item0 = {IndexN, BinKey},
    case Has2ITree of
        false ->
            [Item0 | Others];
        true ->
            [Item0, {?INDEX_2I_N, BinKey} | Others]
    end.

-spec do_delete_expanded(list(), state()) -> state().
do_delete_expanded([], State) ->
    State;
do_delete_expanded([{Id, Key}|Rest], State=#state{trees=Trees}) ->
    State2 =
    case orddict:find(Id, Trees) of
        {ok, Tree} ->
            Tree2 = hashtree:delete(Key, Tree),
            Trees2 = orddict:store(Id, Tree2, Trees),
            State#state{trees=Trees2};
        _ ->
            handle_unexpected_key(Id, Key, State)
    end,
    do_delete_expanded(Rest, State2).

-spec responsible_preflists(#state{}) -> [index_n()].
responsible_preflists(#state{index=Partition, use_2i=Use2i}) ->
    RP = riak_kv_util:responsible_preflists(Partition) ++
    [?INDEX_2I_N || Use2i],
    RP.

-spec handle_unexpected_key(index_n(), binary(), state()) -> state().
handle_unexpected_key(Id, Key, State=#state{index=Partition}) ->
    RP = responsible_preflists(State),
    case lists:member(Id, RP) of
        false ->
            %% The encountered object does not belong to any preflists that
            %% this partition is associated with. Under normal Riak operation,
            %% this should only happen when the `n_val' for an object is
            %% reduced. For example, write an object with N=3, then change N to
            %% 2. There will be an extra replica of the object that is no
            %% longer needed. We should probably just delete these objects, but
            %% to be safe rather than sorry, the first version of AAE simply
            %% ignores these objects.
            %%
            %% TODO: We should probably remove these warnings before final
            %%       release, as reducing N will result in a ton of log/console
            %%       spam.
            %% lager:warning("Object ~p encountered during fold over partition "
            %%               "~p, but key does not hash to an index handled by "
            %%               "this partition", [Key, Partition]),
            State;
        true ->
            %% The encountered object belongs to a preflist that is currently
            %% associated with this partition, but was not when the
            %% index_hashtree process was created. This occurs when increasing
            %% the `n_val' for an object. For example, write an object with N=3
            %% and it will map to the index/n preflist `{<index>, 3}'. Increase
            %% N to 4, and the object now maps to preflist '{<index>, 4}' which
            %% may not have an existing hashtree if there were previously no
            %% objects with N=4.
            lager:info("Partition/tree ~p/~p does not exist to hold object ~p",
                       [Partition, Id, Key]),
            case State#state.built of
                true ->
                    %% If the tree is already built, clear the tree to trigger
                    %% a rebuild that will re-distribute objects into the
                    %% proper hashtrees based on current N values.
                    lager:info("Clearing tree to trigger future rebuild"),
                    clear_tree(State);
                _ ->
                    %% Initialize a new index_n tree to prevent future errors.
                    %% The various hashtrees will likely be inconsistent, with
                    %% some trees containing key/hash pairs that should be in
                    %% other trees (eg. due to a change in N value). This will
                    %% be resolved whenever trees are eventually rebuilt, either
                    %% after normal expiration or after a future unexpected value
                    %% triggers the alternate case clause above.
                    State2 = do_new_tree(Id, State, mark_open),
                    State2
            end
    end.

-spec tree_id(index_n()) -> hashtree:tree_id_bin().
tree_id({Index, N}) ->
    %% hashtree is hardcoded for 22-byte (176-bit) tree id
    <<Index:160/integer,N:16/integer>>;
tree_id(_) ->
    erlang:error(badarg).

-spec do_compare(index_n(), hashtree:remote_fun(), hashtree:acc_fun(any()),
                 any(), term(), state()) -> ok.
do_compare(Id, Remote, AccFun, Acc, From, State) ->
    case orddict:find(Id, State#state.trees) of
        error ->
            %% This case shouldn't happen, but might as well safely handle it.
            lager:warning("Tried to compare nonexistent tree "
                          "(vnode)=~p (preflist)=~p", [State#state.index, Id]),
            gen_server:reply(From, []);
        {ok, Tree} ->
            spawn_link(fun() ->
                               Remote(init, self()),
                               Result = hashtree:compare2(Tree, Remote,
                                                         AccFun, Acc),
                               Remote(final, self()),
                               gen_server:reply(From, Result)
                       end)
    end,
    ok.

-spec do_poke(state()) -> state().
do_poke(State) ->
    State1 = maybe_rebuild(maybe_expire(State)),
    State2 = maybe_build(State1),
    State2.

-spec maybe_expire(state()) -> state().
maybe_expire(State=#state{lock=undefined, built=true, expired=false}) ->
    Diff = timer:now_diff(os:timestamp(), State#state.build_time),
    Expire = app_helper:get_env(riak_kv,
                                anti_entropy_expire,
                                ?DEFAULT_EXPIRE),
    %% Need to convert from millsec to microsec
    case (Expire =/= never) andalso (Diff > (Expire * 1000)) of
        true ->
            lager:debug("Tree expired: ~p", [State#state.index]),
            State#state{expired=true};
        false ->
            State
    end;
maybe_expire(State) ->
    State.

-spec clear_tree(state()) -> state().
clear_tree(State=#state{index=Index}) ->
    lager:info("Clearing AAE tree: ~p", [Index]),
    IndexNs = responsible_preflists(State),
    State2 = destroy_trees(State),
    State3 = init_trees(IndexNs, true, State2#state{trees=orddict:new()}),
    State3#state{built=false, expired=false}.

destroy_trees(State) ->
    State2 = close_trees(State),
    {_,Tree0} = hd(State#state.trees), % deliberately using state with live db ref
    _ = hashtree:destroy(Tree0),
    State2.

-spec maybe_build(state()) -> state().
maybe_build(State=#state{built=false}) ->
    Self = self(),
    Pid = spawn_link(fun() ->
                             build_or_rehash(Self, State)
                     end),
    State#state{built=Pid};
maybe_build(State) ->
    %% Already built or build in progress
    State.

%% If the on-disk data is not marked as previously being built, then trigger
%% a fold/build. Otherwise, trigger a rehash to ensure the hashtrees match the
%% current on-disk segments.
-spec build_or_rehash(pid(), state()) -> ok.
build_or_rehash(Self, State=#state{index=Index}) ->
    Type = case load_built(State) of
               false -> build;
               true  -> rehash
           end,
    Locked = get_all_locks(Type, Index, self()),
    build_or_rehash(Self, Locked, Type, State).

build_or_rehash(Self, Locked, Type, #state{index=Index, trees=Trees}) ->
    case {Locked, Type} of
        {true, build} ->
            lager:info("Starting AAE tree build: ~p", [Index]),
            fold_keys(Index, Self, has_index_tree(Trees)),
            lager:info("Finished AAE tree build: ~p", [Index]),
            gen_server:cast(Self, build_finished);
        {true, rehash} ->
            lager:debug("Starting AAE tree rehash: ~p", [Index]),
            _ = [hashtree:rehash_tree(T) || {_,T} <- Trees],
            lager:debug("Finished AAE tree rehash: ~p", [Index]),
            gen_server:cast(Self, build_finished);
        _ ->
            gen_server:cast(Self, build_failed)
    end.

-spec maybe_rebuild(state()) -> state().
maybe_rebuild(State=#state{lock=undefined, built=true, expired=true, index=Index}) ->
    Self = self(),
    Pid = spawn_link(fun() ->
                             receive
                                 {lock, Locked, State2} ->
                                     build_or_rehash(Self, Locked, build, State2);
                                 stop ->
                                     ok
                             end
                     end),
    Locked = get_all_locks(build, Index, Pid),
    case Locked of
        true ->
            State2 = clear_tree(State),
            Pid ! {lock, Locked, State2},
            State2#state{built=Pid};
        _ ->
            Pid ! stop,
            State
    end;
maybe_rebuild(State) ->
    State.

%% Check if the trees contain the magic index tree
-spec has_index_tree(orddict()) -> boolean().
has_index_tree(Trees) ->
    orddict:is_key(?INDEX_2I_N, Trees).

close_trees(State=#state{trees=undefined}) ->
    State;
close_trees(State=#state{trees=Trees}) ->
    Trees2 = [begin
                  NewTree = try
                                case hashtree:next_rebuild(Tree) of
                                    %% Not marking close cleanly to avoid the
                                    %% cost of a full rebuild on shutdown.
                                    full ->
                                        lager:info("Deliberately marking KV hashtree ~p"
                                                   ++ " for full rebuild on next restart",
                                                   [IdxN]),
                                        hashtree:flush_buffer(Tree);
                                    incremental ->
                                        HT = hashtree:update_tree(Tree),
                                        hashtree:mark_clean_close(IdxN, HT)
                                end
                            catch _:Err ->
                                    lager:warning("Failed to flush/update trees"
                                                  ++ " during close | Error: ~p", [Err]),
                                    Tree
                            end,
                  {IdxN, NewTree}
              end || {IdxN, Tree} <- Trees],
    _ = [hashtree:close(Tree) || {_IdxN, Tree} <- Trees2],
    State#state{trees=undefined}.

-spec get_all_locks(build | rehash, index(), pid()) -> boolean().
get_all_locks(Type, Index, Pid) ->
    try riak_kv_entropy_manager:get_lock(Type, Pid) of
        ok ->
            case maybe_get_vnode_lock(Type, Index, Pid) of
                ok ->
                    true;
                _ ->
                    false
            end;
        Other ->
            lager:debug("Could not get lock: ~p", [Other]),
            false
    catch exit:{timeout,_} ->
        riak_kv_entropy_manager:release_lock(Pid),
        lager:debug("Could not get lock due to timeout."),
        false
    end.

maybe_get_vnode_lock(rehash, _Partition, _Pid) ->
    %% rehash operations do not need a vnode lock
    ok;
maybe_get_vnode_lock(build, Partition, Pid) ->
    maybe_get_vnode_lock(Partition, Pid).

%% @private
%% @doc Unless skipping the background manager, try to acquire the per-vnode lock.
%%      Sets our task meta-data in the lock as `aae_rebuild', which is useful for
%%      seeing what's holding the lock via {@link riak_core_background_mgr:ps/0}.
-spec maybe_get_vnode_lock(SrcPartition::index(), pid()) -> ok | max_concurrency.
maybe_get_vnode_lock(SrcPartition, Pid) ->
    case riak_core_bg_manager:use_bg_mgr(riak_kv, aae_use_background_manager) of
        true  ->
            Lock = ?KV_VNODE_LOCK(SrcPartition),
            case riak_core_bg_manager:get_lock(Lock, Pid, [{task, aae_rebuild}]) of
                {ok, _Ref} -> ok;
                max_concurrency -> max_concurrency
            end;
        false ->
            ok
    end.

snapshot_and_async_update_tree(Tree, Id, From, Callback) ->
    {SnapTree, Tree2} = hashtree:update_snapshot(Tree),
    Tree3 = hashtree:set_next_rebuild(Tree2, full),
    Self = self(),
    spawn_link(
        fun() ->
            try maybe_callback(Callback)
            catch
                _:E ->
                    lager:error(
                        "An error occurred in update callback: ~p.  "
                        "Ignoring error and proceeding with update.", [E])
            end,
            _ = hashtree:update_perform(SnapTree),
            gen_server:cast(Self, {updated, Id}),
            gen_server:reply(From, ok)
        end),
    Tree3.

maybe_callback(undefined) ->
    ok;
maybe_callback(Callback) ->
    Callback().<|MERGE_RESOLUTION|>--- conflicted
+++ resolved
@@ -49,12 +49,8 @@
          hash_index_data/1,
          hash_object/2,
          update/2,
-<<<<<<< HEAD
          update/3,
-         start_exchange_remote/4,
-=======
          start_exchange_remote/5,
->>>>>>> 010a9ffa
          delete/2,
          async_delete/2,
          insert/3,
@@ -429,16 +425,12 @@
     State2 = do_build_finished(State),
     {noreply, State2};
 
-<<<<<<< HEAD
 handle_cast(expire, State) ->
     State2 = State#state{expired=true},
     lager:info("Manually expired tree: ~p", [State#state.index]),
     {noreply, State2};
 
-handle_cast({start_exchange_remote, FsmPid, From, _IndexN}, State) ->
-=======
 handle_cast({start_exchange_remote, FsmPid, Version, From, _IndexN}, State) ->
->>>>>>> 010a9ffa
     %% Concurrency lock already acquired, try to acquire tree lock.
     case do_get_lock(remote_fsm, Version, FsmPid, State) of
         {ok, State2} ->
