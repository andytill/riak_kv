%% -------------------------------------------------------------------
%%
%% riak_kv_vnode: VNode Implementation
%%
%% Copyright (c) 2007-2010 Basho Technologies, Inc.  All Rights Reserved.
%%
%% This file is provided to you under the Apache License,
%% Version 2.0 (the "License"); you may not use this file
%% except in compliance with the License.  You may obtain
%% a copy of the License at
%%
%%   http://www.apache.org/licenses/LICENSE-2.0
%%
%% Unless required by applicable law or agreed to in writing,
%% software distributed under the License is distributed on an
%% "AS IS" BASIS, WITHOUT WARRANTIES OR CONDITIONS OF ANY
%% KIND, either express or implied.  See the License for the
%% specific language governing permissions and limitations
%% under the License.
%%
%% -------------------------------------------------------------------
-module(riak_kv_vnode).
-author('Kevin Smith <kevin@basho.com>').
-author('John Muellerleile <johnm@basho.com>').

-behaviour(riak_core_vnode).

%% API
-export([test_vnode/1, put/7]).
-export([start_vnode/1,
         start_vnodes/1,
         get/3,
         del/3,
         put/6,
         local_get/2,
         local_put/2,
         local_put/3,
         coord_put/6,
         readrepair/6,
         list_keys/4,
         fold/3,
         get_vclocks/2,
         vnode_status/1,
         ack_keys/1,
         repair/1,
         repair_status/1,
         repair_filter/1,
         hashtree_pid/1,
         rehash/3,
         request_hashtree_pid/1,
         reformat_object/2]).

%% riak_core_vnode API
-export([init/1,
         terminate/2,
         handle_command/3,
         handle_coverage/4,
         is_empty/1,
         delete/1,
         handle_handoff_command/3,
         handoff_starting/2,
         handoff_cancelled/1,
         handoff_finished/2,
         handle_handoff_data/2,
         encode_handoff_item/2,
         handle_exit/3,
         handle_info/2]).

-include_lib("riak_kv_vnode.hrl").
-include_lib("riak_kv_map_phase.hrl").
-include_lib("riak_core/include/riak_core_pb.hrl").

-ifdef(TEST).
-include_lib("eunit/include/eunit.hrl").
-export([put_merge/6]). %% For fsm_eqc_vnode
-endif.

-record(mrjob, {cachekey :: term(),
                bkey :: term(),
                reqid :: term(),
                target :: pid()}).

-record(state, {idx :: partition(),
                mod :: module(),
                modstate :: term(),
                mrjobs :: term(),
                vnodeid :: undefined | binary(),
                delete_mode :: keep | immediate | pos_integer(),
                bucket_buf_size :: pos_integer(),
                index_buf_size :: pos_integer(),
                key_buf_size :: pos_integer(),
                async_folding :: boolean(),
                in_handoff = false :: boolean(),
                hashtrees :: pid() }).

-type index_op() :: add | remove.
-type index_value() :: integer() | binary().
-type index() :: non_neg_integer().
-type state() :: #state{}.

-define(DEFAULT_HASHTREE_TOKENS, 90).

-record(putargs, {returnbody :: boolean(),
                  coord:: boolean(),
                  lww :: boolean(),
                  bkey :: {binary(), binary()},
                  robj :: term(),
                  index_specs=[] :: [{index_op(), binary(), index_value()}],
                  reqid :: non_neg_integer(),
                  bprops :: maybe_improper_list(),
                  starttime :: non_neg_integer(),
                  prunetime :: undefined| non_neg_integer(),
                  is_index=false :: boolean() %% set if the b/end supports indexes
                 }).

-spec maybe_create_hashtrees(state()) -> state().
maybe_create_hashtrees(State) ->
    maybe_create_hashtrees(riak_kv_entropy_manager:enabled(), State).

-spec maybe_create_hashtrees(boolean(), state()) -> state().
maybe_create_hashtrees(false, State) ->
    State;
maybe_create_hashtrees(true, State=#state{idx=Index}) ->
    %% Only maintain a hashtree if a primary vnode
    {ok, Ring} = riak_core_ring_manager:get_my_ring(),
    case riak_core_ring:index_owner(Ring, Index) == node() of
        false ->
            State;
        true ->
            RP = riak_kv_util:responsible_preflists(Index),
            case riak_kv_index_hashtree:start(Index, RP, self()) of
                {ok, Trees} ->
                    monitor(process, Trees),
                    State#state{hashtrees=Trees};
                Error ->
                    lager:info("riak_kv/~p: unable to start index_hashtree: ~p",
                               [Index, Error]),
                    erlang:send_after(1000, self(), retry_create_hashtree),
                    State#state{hashtrees=undefined}
            end
    end.

%% API
start_vnode(I) ->
    riak_core_vnode_master:get_vnode_pid(I, riak_kv_vnode).

start_vnodes(IdxList) ->
    riak_core_vnode_master:get_vnode_pid(IdxList, riak_kv_vnode).

test_vnode(I) ->
    riak_core_vnode:start_link(riak_kv_vnode, I, infinity).

get(Preflist, BKey, ReqId) ->
    %% Assuming this function is called from a FSM process
    %% so self() == FSM pid
    get(Preflist, BKey, ReqId, {fsm, undefined, self()}).

get(Preflist, BKey, ReqId, Sender) ->
    Req = ?KV_GET_REQ{bkey=BKey,
                      req_id=ReqId},
    riak_core_vnode_master:command(Preflist,
                                   Req,
                                   Sender,
                                   riak_kv_vnode_master).

del(Preflist, BKey, ReqId) ->
    riak_core_vnode_master:command(Preflist,
                                   ?KV_DELETE_REQ{bkey=BKey,
                                                  req_id=ReqId},
                                   riak_kv_vnode_master).

%% Issue a put for the object to the preflist, expecting a reply
%% to an FSM.
put(Preflist, BKey, Obj, ReqId, StartTime, Options) when is_integer(StartTime) ->
    put(Preflist, BKey, Obj, ReqId, StartTime, Options, {fsm, undefined, self()}).

put(Preflist, BKey, Obj, ReqId, StartTime, Options, Sender)
  when is_integer(StartTime) ->
    riak_core_vnode_master:command(Preflist,
                                   ?KV_PUT_REQ{
                                      bkey = BKey,
                                      object = Obj,
                                      req_id = ReqId,
                                      start_time = StartTime,
                                      options = Options},
                                   Sender,
                                   riak_kv_vnode_master).

local_put(Index, Obj) ->
    local_put(Index, Obj, []).

local_put(Index, Obj, Options) ->
    BKey = {riak_object:bucket(Obj), riak_object:key(Obj)},
    Ref = make_ref(),
    ReqId = erlang:phash2(erlang:now()),
    StartTime = riak_core_util:moment(),
    Sender = {raw, Ref, self()},
    put({Index, node()}, BKey, Obj, ReqId, StartTime, Options, Sender),
    receive
        {Ref, Reply} ->
            Reply
    end.

local_get(Index, BKey) ->
    Ref = make_ref(),
    ReqId = erlang:phash2(erlang:now()),
    Sender = {raw, Ref, self()},
    get({Index,node()}, BKey, ReqId, Sender),
    receive
        {Ref, {r, Result, Index, ReqId}} ->
            Result;
        {Ref, Reply} ->
            {error, Reply}
    end.

%% Issue a put for the object to the preflist, expecting a reply
%% to an FSM.
coord_put(IndexNode, BKey, Obj, ReqId, StartTime, Options) when is_integer(StartTime) ->
    coord_put(IndexNode, BKey, Obj, ReqId, StartTime, Options, {fsm, undefined, self()}).

coord_put(IndexNode, BKey, Obj, ReqId, StartTime, Options, Sender)
  when is_integer(StartTime) ->
    riak_core_vnode_master:command(IndexNode,
                                   ?KV_PUT_REQ{
                                      bkey = BKey,
                                      object = Obj,
                                      req_id = ReqId,
                                      start_time = StartTime,
                                      options = [coord | Options]},
                                   Sender,
                                   riak_kv_vnode_master).

%% Do a put without sending any replies
readrepair(Preflist, BKey, Obj, ReqId, StartTime, Options) ->
    put(Preflist, BKey, Obj, ReqId, StartTime, [rr | Options], ignore).

list_keys(Preflist, ReqId, Caller, Bucket) ->
    riak_core_vnode_master:command(Preflist,
                                   #riak_kv_listkeys_req_v2{
                                     bucket=Bucket,
                                     req_id=ReqId,
                                     caller=Caller},
                                   ignore,
                                   riak_kv_vnode_master).

fold(Preflist, Fun, Acc0) ->
    riak_core_vnode_master:sync_spawn_command(Preflist,
                                              ?FOLD_REQ{
                                                 foldfun=Fun,
                                                 acc0=Acc0},
                                              riak_kv_vnode_master).

get_vclocks(Preflist, BKeyList) ->
    riak_core_vnode_master:sync_spawn_command(Preflist,
                                              ?KV_VCLOCK_REQ{bkeys=BKeyList},
                                              riak_kv_vnode_master).

%% @doc Get status information about the node local vnodes.
-spec vnode_status([{partition(), pid()}]) -> [{atom(), term()}].
vnode_status(PrefLists) ->
    ReqId = erlang:phash2({self(), os:timestamp()}),
    %% Get the status of each vnode
    riak_core_vnode_master:command(PrefLists,
                                   ?KV_VNODE_STATUS_REQ{},
                                   {raw, ReqId, self()},
                                   riak_kv_vnode_master),
    wait_for_vnode_status_results(PrefLists, ReqId, []).

%% @doc Repair the given `Partition'.
-spec repair(partition()) ->
                    {ok, Pairs::[{partition(), node()}]} |
                    {down, Down::[{partition(), node()}]}.
repair(Partition) ->
    Service = riak_kv,
    MP = {riak_kv_vnode, Partition},
    FilterModFun = {?MODULE, repair_filter},
    riak_core_vnode_manager:repair(Service, MP, FilterModFun).

%% @doc Get the status of the repair process for the given `Partition'.
-spec repair_status(partition()) -> not_found | in_progress.
repair_status(Partition) ->
    riak_core_vnode_manager:repair_status({riak_kv_vnode, Partition}).

%% @doc Given a `Target' partition generate a `Filter' fun to use
%%      during partition repair.
-spec repair_filter(partition()) -> Filter::function().
repair_filter(Target) ->
    {ok, Ring} = riak_core_ring_manager:get_my_ring(),
    riak_core_repair:gen_filter(Target,
                                Ring,
                                bucket_nval_map(Ring),
                                default_object_nval(),
                                fun object_info/1).

-spec hashtree_pid(index()) -> {ok, pid()}.
hashtree_pid(Partition) ->
    riak_core_vnode_master:sync_command({Partition, node()},
                                        {hashtree_pid, node()},
                                        riak_kv_vnode_master,
                                        infinity).

%% Asynchronous version of {@link hashtree_pid/1} that sends a message back to
%% the calling process. Used by the {@link riak_kv_entropy_manager}.
-spec request_hashtree_pid(index()) -> ok.
request_hashtree_pid(Partition) ->
    ReqId = {hashtree_pid, Partition},
    riak_core_vnode_master:command({Partition, node()},
                                   {hashtree_pid, node()},
                                   {raw, ReqId, self()},
                                   riak_kv_vnode_master).

%% Used by {@link riak_kv_exchange_fsm} to force a vnode to update the hashtree
%% for repaired keys. Typically, repairing keys will trigger read repair that
%% will update the AAE hash in the write path. However, if the AAE tree is
%% divergent from the KV data, it is possible that AAE will try to repair keys
%% that do not have divergent KV replicas. In that case, read repair is never
%% triggered. Always rehashing keys after any attempt at repair ensures that
%% AAE does not try to repair the same non-divergent keys over and over.
rehash(Preflist, Bucket, Key) ->
    riak_core_vnode_master:command(Preflist,
                                   {rehash, Bucket, Key},
                                   ignore,
                                   riak_kv_vnode_master).

-spec reformat_object(index(), {riak_object:bucket(), riak_object:key()}) ->
                             ok | {error, term()}.
reformat_object(Partition, BKey) ->
    riak_core_vnode_master:sync_spawn_command({Partition, node()},
                                              {reformat_object, BKey},
                                              riak_kv_vnode_master).

%% VNode callbacks

init([Index]) ->
    Mod = app_helper:get_env(riak_kv, storage_backend),
    Configuration = app_helper:get_env(riak_kv),
    BucketBufSize = app_helper:get_env(riak_kv, bucket_buffer_size, 1000),
    IndexBufSize = app_helper:get_env(riak_kv, index_buffer_size, 100),
    KeyBufSize = app_helper:get_env(riak_kv, key_buffer_size, 100),
    WorkerPoolSize = app_helper:get_env(riak_kv, worker_pool_size, 10),
    {ok, VId} = get_vnodeid(Index),
    DeleteMode = app_helper:get_env(riak_kv, delete_mode, 3000),
    AsyncFolding = app_helper:get_env(riak_kv, async_folds, true) == true,
    case catch Mod:start(Index, Configuration) of
        {ok, ModState} ->
            %% Get the backend capabilities
            State = #state{idx=Index,
                           async_folding=AsyncFolding,
                           mod=Mod,
                           modstate=ModState,
                           vnodeid=VId,
                           delete_mode=DeleteMode,
                           bucket_buf_size=BucketBufSize,
                           index_buf_size=IndexBufSize,
                           key_buf_size=KeyBufSize,
                           mrjobs=dict:new()},
            case AsyncFolding of
                true ->
                    %% Create worker pool initialization tuple
                    FoldWorkerPool = {pool, riak_kv_worker, WorkerPoolSize, []},
                    State2 = maybe_create_hashtrees(State),
                    {ok, State2, [FoldWorkerPool]};
                false ->
                    {ok, State}
            end;
        {error, Reason} ->
            lager:error("Failed to start ~p Reason: ~p",
                        [Mod, Reason]),
            riak:stop("backend module failed to start."),
            {error, Reason};
        {'EXIT', Reason1} ->
            lager:error("Failed to start ~p Reason: ~p",
                        [Mod, Reason1]),
            riak:stop("backend module failed to start."),
            {error, Reason1}
    end.


handle_command(?KV_PUT_REQ{bkey=BKey,
                           object=Object,
                           req_id=ReqId,
                           start_time=StartTime,
                           options=Options},
               Sender, State=#state{idx=Idx}) ->
    StartTS = os:timestamp(),
    riak_core_vnode:reply(Sender, {w, Idx, ReqId}),
    UpdState = do_put(Sender, BKey,  Object, ReqId, StartTime, Options, State),
    update_vnode_stats(vnode_put, Idx, StartTS),
    {noreply, UpdState};

handle_command(?KV_GET_REQ{bkey=BKey,req_id=ReqId},Sender,State) ->
    do_get(Sender, BKey, ReqId, State);
handle_command(#riak_kv_listkeys_req_v2{bucket=Input, req_id=ReqId, caller=Caller}, _Sender,
               State=#state{async_folding=AsyncFolding,
                            key_buf_size=BufferSize,
                            mod=Mod,
                            modstate=ModState,
                            idx=Idx}) ->
    case Input of
        {filter, Bucket, Filter} ->
            ok;
        Bucket ->
            Filter = none
    end,
    BufferMod = riak_kv_fold_buffer,
    case Bucket of
        '_' ->
            {ok, Capabilities} = Mod:capabilities(ModState),
            AsyncBackend = lists:member(async_fold, Capabilities),
            case AsyncFolding andalso AsyncBackend of
                true ->
                    Opts = [async_fold];
                false ->
                    Opts = []
            end,
            BufferFun =
                fun(Results) ->
                        UniqueResults = lists:usort(Results),
                        Caller ! {ReqId, {kl, Idx, UniqueResults}}
                end,
            FoldFun = fold_fun(buckets, BufferMod, Filter),
            ModFun = fold_buckets;
        _ ->
            {ok, Capabilities} = Mod:capabilities(Bucket, ModState),
            AsyncBackend = lists:member(async_fold, Capabilities),
            case AsyncFolding andalso AsyncBackend of
                true ->
                    Opts = [async_fold, {bucket, Bucket}];
                false ->
                    Opts = [{bucket, Bucket}]
            end,
            BufferFun =
                fun(Results) ->
                        Caller ! {ReqId, {kl, Idx, Results}}
                end,
            FoldFun = fold_fun(keys, BufferMod, Filter),
            ModFun = fold_keys
    end,
    Buffer = BufferMod:new(BufferSize, BufferFun),
    FinishFun =
        fun(Buffer1) ->
                riak_kv_fold_buffer:flush(Buffer1),
                Caller ! {ReqId, Idx, done}
        end,
    case list(FoldFun, FinishFun, Mod, ModFun, ModState, Opts, Buffer) of
        {async, AsyncWork} ->
            {async, {fold, AsyncWork, FinishFun}, Caller, State};
        _ ->
            {noreply, State}
    end;
handle_command(?KV_DELETE_REQ{bkey=BKey, req_id=ReqId}, _Sender, State) ->
    do_delete(BKey, ReqId, State);
handle_command(?KV_VCLOCK_REQ{bkeys=BKeys}, _Sender, State) ->
    {reply, do_get_vclocks(BKeys, State), State};
handle_command(?FOLD_REQ{foldfun=FoldFun, acc0=Acc0}, Sender, State) ->
    %% The function in riak_core used for object folding expects the
    %% bucket and key pair to be passed as the first parameter, but in
    %% riak_kv the bucket and key have been separated. This function
    %% wrapper is to address this mismatch.
    FoldWrapper = fun(Bucket, Key, Value, Acc) ->
                          FoldFun({Bucket, Key}, Value, Acc)
                  end,
    do_fold(FoldWrapper, Acc0, Sender, State);

%% entropy exchange commands
handle_command({hashtree_pid, Node}, _, State=#state{hashtrees=HT}) ->
    %% Handle riak_core request forwarding during ownership handoff.
    case node() of
        Node ->
            %% Following is necessary in cases where anti-entropy was enabled
            %% after the vnode was already running
            case HT of
                undefined ->
                    State2 = maybe_create_hashtrees(State),
                    {reply, {ok, State2#state.hashtrees}, State2};
                _ ->
                    {reply, {ok, HT}, State}
            end;
        _ ->
            {reply, {error, wrong_node}, State}
    end;
handle_command({rehash, Bucket, Key}, _, State=#state{mod=Mod, modstate=ModState}) ->
    case do_get_binary({Bucket, Key}, Mod, ModState) of
        {ok, Bin, _UpdModState} ->
            update_hashtree(Bucket, Key, Bin, State);
        _ ->
            %% Make sure hashtree isn't tracking deleted data
            riak_kv_index_hashtree:delete({Bucket, Key}, State#state.hashtrees)
    end,
    {noreply, State};

%% Commands originating from inside this vnode
handle_command({backend_callback, Ref, Msg}, _Sender,
               State=#state{mod=Mod, modstate=ModState}) ->
    Mod:callback(Ref, Msg, ModState),
    {noreply, State};
handle_command({mapexec_error_noretry, JobId, Err}, _Sender, #state{mrjobs=Jobs}=State) ->
    NewState = case dict:find(JobId, Jobs) of
                   {ok, Job} ->
                       Jobs1 = dict:erase(JobId, Jobs),
                       #mrjob{target=Target} = Job,
                       gen_fsm:send_event(Target, {mapexec_error_noretry, self(), Err}),
                       State#state{mrjobs=Jobs1};
                   error ->
                       State
               end,
    {noreply, NewState};
handle_command({mapexec_reply, JobId, Result}, _Sender, #state{mrjobs=Jobs}=State) ->
    NewState = case dict:find(JobId, Jobs) of
                   {ok, Job} ->
                       Jobs1 = dict:erase(JobId, Jobs),
                       #mrjob{target=Target} = Job,
                       gen_fsm:send_event(Target, {mapexec_reply, Result, self()}),
                       State#state{mrjobs=Jobs1};
                   error ->
                       State
               end,
    {noreply, NewState};
handle_command(?KV_VNODE_STATUS_REQ{},
               _Sender,
               State=#state{idx=Index,
                            mod=Mod,
                            modstate=ModState}) ->
    BackendStatus = {backend_status, Mod, Mod:status(ModState)},
    VNodeStatus = [BackendStatus],
    {reply, {vnode_status, Index, VNodeStatus}, State};
handle_command({reformat_object, BKey}, _Sender, State) ->
    {Reply, UpdState} = do_reformat(BKey, State),
    {reply, Reply, UpdState};
handle_command({fix_incorrect_index_entry, {done, ForUpgrade}}, _Sender,
               State=#state{mod=Mod, modstate=ModState}) ->
    case Mod:mark_indexes_fixed(ModState, ForUpgrade) of %% only defined for eleveldb backend
        {ok, NewModState} ->
            {reply, ok, State#state{modstate=NewModState}};
        {error, _Reason} ->
            {reply, error, State}
    end;
handle_command({fix_incorrect_index_entry, Keys, ForUpgrade},
               _Sender,
               State=#state{mod=Mod,
                            modstate=ModState}) ->
    Reply =
        case Mod:fix_index(Keys, ForUpgrade, ModState) of
            {ok, _UpModState} ->
                ok;
            {ignore, _UpModState} ->
                ignore;
            {error, Reason, _UpModState} ->
                {error, Reason};
            {reply, Totals, _UpModState} ->
                Totals
        end,
    {reply, Reply, State};
handle_command({get_index_entries, Opts},
               Sender,
               State=#state{mod=Mod,
                            modstate=ModState0}) ->
    ForUpgrade = not proplists:get_value(downgrade, Opts, false),
    BufferSize = proplists:get_value(batch_size, Opts, 1),
    {ok, Caps} = Mod:capabilities(ModState0),
    case lists:member(index_reformat, Caps) of
        true ->
            ModState = Mod:set_legacy_indexes(ModState0, not ForUpgrade),
            Status = Mod:fixed_index_status(ModState),
            case {ForUpgrade, Status} of
                {true, true} -> {reply, done, State};
                {_,  _} ->
                    BufferMod = riak_kv_fold_buffer,
                    ResultFun =
                        fun(Results) ->
                            % Send result batch and wait for acknowledgement
                            % before moving on (backpressure to avoid flooding caller).
                            BatchRef = make_ref(),
                            riak_core_vnode:reply(Sender, {self(), BatchRef, Results}),
                            Monitor = riak_core_vnode:monitor(Sender),
                            receive
                                {ack_keys, BatchRef} ->
                                    erlang:demonitor(Monitor, [flush]);
                                {'DOWN', Monitor, process, _Pid, _Reason} ->
                                    throw(index_reformat_client_died)
                            end
                        end,
                    Buffer = BufferMod:new(BufferSize, ResultFun),
                    FoldFun = fun(B, K, Buf) -> BufferMod:add({B, K}, Buf) end,
                    FinishFun =
                        fun(FinalBuffer) ->
                            BufferMod:flush(FinalBuffer),
                            riak_core_vnode:reply(Sender, done)
                        end,
                    FoldOpts = [{index, incorrect_format, ForUpgrade}, async_fold],
                    case list(FoldFun, FinishFun, Mod, fold_keys, ModState, FoldOpts, Buffer) of
                        {async, AsyncWork} ->
                            {async, {fold, AsyncWork, FinishFun}, Sender, State};
                        _ ->
                            {noreply, State}
                    end
            end;
        false ->
            lager:error("Backend ~p does not support incorrect index query", [Mod]),
            {reply, ignore, State}
    end.

%% @doc Handle a coverage request.
%% More information about the specification for the ItemFilter
%% parameter can be found in the documentation for the
%% {@link riak_kv_coverage_filter} module.
handle_coverage(?KV_LISTBUCKETS_REQ{item_filter=ItemFilter},
                _FilterVNodes,
                Sender,
                State=#state{async_folding=AsyncFolding,
                             bucket_buf_size=BufferSize,
                             mod=Mod,
                             modstate=ModState}) ->
    %% Construct the filter function
    Filter = riak_kv_coverage_filter:build_filter(all, ItemFilter, undefined),
    BufferMod = riak_kv_fold_buffer,
    Buffer = BufferMod:new(BufferSize, result_fun(Sender)),
    FoldFun = fold_fun(buckets, BufferMod, Filter),
    FinishFun = finish_fun(BufferMod, Sender),
    {ok, Capabilities} = Mod:capabilities(ModState),
    AsyncBackend = lists:member(async_fold, Capabilities),
    case AsyncFolding andalso AsyncBackend of
        true ->
            Opts = [async_fold];
        false ->
            Opts = []
    end,
    case list(FoldFun, FinishFun, Mod, fold_buckets, ModState, Opts, Buffer) of
        {async, AsyncWork} ->
            {async, {fold, AsyncWork, FinishFun}, Sender, State};
        _ ->
            {noreply, State}
    end;
handle_coverage(#riak_kv_listkeys_req_v3{bucket=Bucket,
                                         item_filter=ItemFilter},
                FilterVNodes, Sender, State) ->
    %% v3 == no backpressure
    ResultFun = result_fun(Bucket, Sender),
    Opts = [{bucket, Bucket}],
    handle_coverage_keyfold(Bucket, ItemFilter, ResultFun,
                            FilterVNodes, Sender, Opts, State);
handle_coverage(?KV_LISTKEYS_REQ{bucket=Bucket,
                                 item_filter=ItemFilter},
                FilterVNodes, Sender, State) ->
    %% v4 == ack-based backpressure
    ResultFun = result_fun_ack(Bucket, Sender),
    Opts = [{bucket, Bucket}],
    handle_coverage_keyfold(Bucket, ItemFilter, ResultFun,
                            FilterVNodes, Sender, Opts, State);
handle_coverage(#riak_kv_index_req_v1{bucket=Bucket,
                              item_filter=ItemFilter,
                              qry=Query},
                FilterVNodes, Sender, State) ->
    %% v1 == no backpressure
    handle_coverage_index(Bucket, ItemFilter, Query,
                          FilterVNodes, Sender, State, fun result_fun/2);
handle_coverage(?KV_INDEX_REQ{bucket=Bucket,
                              item_filter=ItemFilter,
                              qry=Query},
                FilterVNodes, Sender, State) ->
    %% v2 = ack-based backpressure
    handle_coverage_index(Bucket, ItemFilter, Query,
                          FilterVNodes, Sender, State, fun result_fun_ack/2).

handle_coverage_index(Bucket, ItemFilter, Query,
                      FilterVNodes, Sender,
                      State=#state{mod=Mod,
                                   modstate=ModState},
                      ResultFunFun) ->
    {ok, Capabilities} = Mod:capabilities(Bucket, ModState),
    IndexBackend = lists:member(indexes, Capabilities),
    case IndexBackend of
        true ->
            %% Update stats...
            riak_kv_stat:update(vnode_index_read),

            ResultFun = ResultFunFun(Bucket, Sender),
            Opts = [{index, Bucket, Query},
                    {bucket, Bucket}],
            handle_coverage_keyfold(Bucket, ItemFilter, ResultFun,
                                    FilterVNodes, Sender, Opts, State);
        false ->
            {reply, {error, {indexes_not_supported, Mod}}, State}
    end.

%% Convenience for handling both v3 and v4 coverage-based key fold operations
handle_coverage_keyfold(Bucket, ItemFilter, ResultFun,
                        FilterVNodes, Sender, Opts0,
                        State=#state{async_folding=AsyncFolding,
                                     idx=Index,
                                     key_buf_size=BufferSize,
                                     mod=Mod,
                                     modstate=ModState}) ->
    %% Construct the filter function
    FilterVNode = proplists:get_value(Index, FilterVNodes),
    Filter = riak_kv_coverage_filter:build_filter(Bucket, ItemFilter, FilterVNode),
    BufferMod = riak_kv_fold_buffer,
    Buffer = BufferMod:new(BufferSize, ResultFun),
    FoldFun = fold_fun(keys, BufferMod, Filter),
    FinishFun = finish_fun(BufferMod, Sender),
    {ok, Capabilities} = Mod:capabilities(Bucket, ModState),
    AsyncBackend = lists:member(async_fold, Capabilities),
    case AsyncFolding andalso AsyncBackend of
        true ->
            Opts = [async_fold | Opts0];
        false ->
            Opts = Opts0
    end,
    case list(FoldFun, FinishFun, Mod, fold_keys, ModState, Opts, Buffer) of
        {async, AsyncWork} ->
            {async, {fold, AsyncWork, FinishFun}, Sender, State};
        _ ->
            {noreply, State}
    end.

%% While in handoff, vnodes have the option of returning {forward, State}
%% which will cause riak_core to forward the request to the handoff target
%% node. For riak_kv, we issue a put locally as well as forward it in case
%% the vnode has already handed off the previous version. All other requests
%% are handled locally and not forwarded since the relevant data may not have
%% yet been handed off to the target node. Since we do not forward deletes it
%% is possible that we do not clear a tombstone that was already handed off.
%% This is benign as the tombstone will eventually be re-deleted.
handle_handoff_command(Req=?KV_PUT_REQ{}, Sender, State) ->
    {noreply, NewState} = handle_command(Req, Sender, State),
    {forward, NewState};
%% Handle all unspecified cases locally without forwarding
handle_handoff_command(Req, Sender, State) ->
    handle_command(Req, Sender, State).


handoff_starting(_TargetNode, State) ->
    {true, State#state{in_handoff=true}}.

handoff_cancelled(State) ->
    {ok, State#state{in_handoff=false}}.

handoff_finished(_TargetNode, State) ->
    {ok, State}.

handle_handoff_data(BinObj, State) ->
<<<<<<< HEAD
    DecodedObject = decode_binary_object(BinObj),
    PBObj = riak_core_pb:decode_riakobject_pb(DecodedObject),
    BKey = {PBObj#riakobject_pb.bucket,PBObj#riakobject_pb.key},
    case do_diffobj_put(BKey, binary_to_term(PBObj#riakobject_pb.val), State) of
=======
    PBObj = riak_core_pb:decode_riakobject_pb(zlib:unzip(BinObj)),
    {B, K} = BKey = {PBObj#riakobject_pb.bucket,PBObj#riakobject_pb.key},
    case do_diffobj_put(BKey, riak_object:from_binary(B, K, PBObj#riakobject_pb.val), State) of
>>>>>>> 2f309959
        {ok, UpdModState} ->
            {reply, ok, State#state{modstate=UpdModState}};
        {error, Reason, UpdModState} ->
            {reply, {error, Reason}, State#state{modstate=UpdModState}};
        Err ->
            {reply, {error, Err}, State}
    end.

encode_handoff_item({B, K}, V) ->
<<<<<<< HEAD
    PBEncodedObject = riak_core_pb:encode_riakobject_pb(#riakobject_pb{bucket=B, key=K, val=V}),
    encode_binary_object(PBEncodedObject).
=======
    %% before sending data to another node change binary version
    %% to one supported by the cluster. This way we don't send
    %% unsupported formats to old nodes
    ObjFmt = riak_core_capability:get({riak_kv, object_format}, v0),
    Val = riak_object:to_binary_version(ObjFmt, B, K, V),
    zlib:zip(riak_core_pb:encode_riakobject_pb(
               #riakobject_pb{bucket=B, key=K, val=Val})).
>>>>>>> 2f309959

is_empty(State=#state{mod=Mod, modstate=ModState}) ->
    {Mod:is_empty(ModState), State}.

delete(State=#state{idx=Index,mod=Mod, modstate=ModState}) ->
    %% clear vnodeid first, if drop removes data but fails
    %% want to err on the side of creating a new vnodeid
    {ok, cleared} = clear_vnodeid(Index),
    case Mod:drop(ModState) of
        {ok, UpdModState} ->
            ok;
        {error, Reason, UpdModState} ->
            lager:error("Failed to drop ~p. Reason: ~p~n", [Mod, Reason]),
            ok
    end,
    case State#state.hashtrees of
        undefined ->
            ok;
        HT ->
            riak_kv_index_hashtree:destroy(HT)
    end,
    {ok, State#state{modstate=UpdModState,vnodeid=undefined,hashtrees=undefined}}.

terminate(_Reason, #state{mod=Mod, modstate=ModState}) ->
    Mod:stop(ModState),
    ok.

handle_info(retry_create_hashtree, State=#state{hashtrees=undefined}) ->
    State2 = maybe_create_hashtrees(State),
    case State2#state.hashtrees of
        undefined ->
            ok;
        _ ->
            lager:info("riak_kv/~p: successfully started index_hashtree on retry",
                       [State#state.idx])
    end,
    {ok, State2};
handle_info(retry_create_hashtree, State) ->
    {ok, State};
handle_info({'DOWN', _, _, Pid, _}, State=#state{hashtrees=Pid}) ->
    State2 = State#state{hashtrees=undefined},
    State3 = maybe_create_hashtrees(State2),
    {ok, State3};
handle_info({'DOWN', _, _, _, _}, State) ->
    {ok, State};
handle_info({final_delete, BKey, RObjHash}, State = #state{mod=Mod, modstate=ModState}) ->
    UpdState = case do_get_term(BKey, Mod, ModState) of
                   {ok, RObj} ->
                       case delete_hash(RObj) of
                           RObjHash ->
                               do_backend_delete(BKey, RObj, State);
                         _ ->
                               State
                       end;
                   _ ->
                       State
               end,
    {ok, UpdState}.

handle_exit(_Pid, Reason, State) ->
    %% A linked processes has died so the vnode
    %% process should take appropriate action here.
    %% The default behavior is to crash the vnode
    %% process so that it can be respawned
    %% by riak_core_vnode_master to prevent
    %% messages from stacking up on the process message
    %% queue and never being processed.
    lager:error("Linked process exited. Reason: ~p", [Reason]),
    {stop, linked_process_crash, State}.

%% @private
%% upon receipt of a client-initiated put
do_put(Sender, {Bucket,_Key}=BKey, RObj, ReqID, StartTime, Options, State) ->
    case proplists:get_value(bucket_props, Options) of
        undefined ->
            {ok,Ring} = riak_core_ring_manager:get_my_ring(),
            BProps = riak_core_bucket:get_bucket(Bucket, Ring);
        BProps ->
            BProps
    end,
    case proplists:get_value(rr, Options, false) of
        true ->
            PruneTime = undefined;
        false ->
            PruneTime = StartTime
    end,
    Coord = proplists:get_value(coord, Options, false),
    PutArgs = #putargs{returnbody=proplists:get_value(returnbody,Options,false) orelse Coord,
                       coord=Coord,
                       lww=proplists:get_value(last_write_wins, BProps, false),
                       bkey=BKey,
                       robj=RObj,
                       reqid=ReqID,
                       bprops=BProps,
                       starttime=StartTime,
                       prunetime=PruneTime},
    {PrepPutRes, UpdPutArgs} = prepare_put(State, PutArgs),
    {Reply, UpdState} = perform_put(PrepPutRes, State, UpdPutArgs),
    riak_core_vnode:reply(Sender, Reply),

    update_index_write_stats(UpdPutArgs#putargs.is_index, UpdPutArgs#putargs.index_specs),
    UpdState.

do_backend_delete(BKey, RObj, State = #state{mod = Mod, modstate = ModState}) ->
    %% object is a tombstone or all siblings are tombstones
    %% Calculate the index specs to remove...
    %% JDM: This should just be a tombstone by this point, but better
    %% safe than sorry.
    IndexSpecs = riak_object:diff_index_specs(undefined, RObj),

    %% Do the delete...
    {Bucket, Key} = BKey,
    case Mod:delete(Bucket, Key, IndexSpecs, ModState) of
        {ok, UpdModState} ->
            riak_kv_index_hashtree:delete(BKey, State#state.hashtrees),
            update_index_delete_stats(IndexSpecs),
            State#state{modstate = UpdModState};
        {error, _Reason, UpdModState} ->
            State#state{modstate = UpdModState}
    end.

%% Compute a hash of the deleted object
delete_hash(RObj) ->
    erlang:phash2(RObj, 4294967296).

prepare_put(State=#state{vnodeid=VId,
                         mod=Mod,
                         modstate=ModState},
            PutArgs=#putargs{bkey={Bucket, _Key},
                             lww=LWW,
                             coord=Coord,
                             robj=RObj,
                             starttime=StartTime}) ->
    %% Can we avoid reading the existing object? If this is not an
    %% index backend, and the bucket is set to last-write-wins, then
    %% no need to incur additional get. Otherwise, we need to read the
    %% old object to know how the indexes have changed.
    {ok, Capabilities} = Mod:capabilities(Bucket, ModState),
    IndexBackend = lists:member(indexes, Capabilities),
    case LWW andalso not IndexBackend of
        true ->
            ObjToStore =
                case Coord of
                    true ->
                        riak_object:increment_vclock(RObj, VId, StartTime);
                    false ->
                        RObj
                end,
            {{true, ObjToStore}, PutArgs#putargs{is_index = false}};
        false ->
            prepare_put(State, PutArgs, IndexBackend)
    end.
prepare_put(#state{idx=Idx,
                   vnodeid=VId,
                   mod=Mod,
                   modstate=ModState},
            PutArgs=#putargs{bkey={Bucket, Key},
                             robj=RObj,
                             bprops=BProps,
                             coord=Coord,
                             lww=LWW,
                             starttime=StartTime,
                             prunetime=PruneTime},
            IndexBackend) ->
    GetReply =
        case Mod:get(Bucket, Key, ModState) of
            {error, not_found, _UpdModState} ->
                ok;
            % NOTE: bad_crc is NOT an official backend response. It is
            % specific to bitcask currently and handling it may be changed soon.
            % A standard set of responses will be agreed on
            % https://github.com/basho/riak_kv/issues/496
            {error, bad_crc, _UpdModState} ->
                lager:info("Bad CRC detected while reading Partition=~p, Bucket=~p, Key=~p", [Idx, Bucket, Key]),
                ok;
            {ok, GetVal, _UpdModState} ->
                {ok, GetVal}
        end,
    case GetReply of
        ok ->
            case IndexBackend of
                true ->
                    IndexSpecs = riak_object:index_specs(RObj);
                false ->
                    IndexSpecs = []
            end,
            ObjToStore = case Coord of
                             true ->
                                 riak_object:increment_vclock(RObj, VId, StartTime);
                             false ->
                                 RObj
                         end,
            {{true, ObjToStore}, PutArgs#putargs{index_specs=IndexSpecs, is_index=IndexBackend}};
        {ok, Val} ->
            OldObj = object_from_binary(Bucket, Key, Val),
            case put_merge(Coord, LWW, OldObj, RObj, VId, StartTime) of
                {oldobj, OldObj1} ->
                    {{false, OldObj1}, PutArgs};
                {newobj, NewObj} ->
                    VC = riak_object:vclock(NewObj),
                    AMObj = enforce_allow_mult(NewObj, BProps),
                    case IndexBackend of
                        true ->
                            IndexSpecs =
                                riak_object:diff_index_specs(AMObj,
                                                             OldObj);
                        false ->
                            IndexSpecs = []
                    end,
                    case PruneTime of
                        undefined ->
                            ObjToStore = AMObj;
                        _ ->
                            ObjToStore =
                                riak_object:set_vclock(AMObj,
                                                       vclock:prune(VC,
                                                                    PruneTime,
                                                                    BProps))
                    end,
                    {{true, ObjToStore},
                     PutArgs#putargs{index_specs=IndexSpecs, is_index=IndexBackend}}
            end
    end.

perform_put({false, Obj},
            #state{idx=Idx}=State,
            #putargs{returnbody=true,
                     reqid=ReqID}) ->
    {{dw, Idx, Obj, ReqID}, State};
perform_put({false, _Obj},
            #state{idx=Idx}=State,
            #putargs{returnbody=false,
                     reqid=ReqId}) ->
    {{dw, Idx, ReqId}, State};
perform_put({true, Obj},
            #state{idx=Idx,
                   mod=Mod,
                   modstate=ModState}=State,
            #putargs{returnbody=RB,
                     bkey={Bucket, Key},
                     reqid=ReqID,
                     index_specs=IndexSpecs}) ->
    ObjFmt = riak_core_capability:get({riak_kv, object_format}, v0),
    Val = riak_object:to_binary(ObjFmt, Obj),
    case Mod:put(Bucket, Key, IndexSpecs, Val, ModState) of
        {ok, UpdModState} ->
            update_hashtree(Bucket, Key, Val, State),
            case RB of
                true ->
                    Reply = {dw, Idx, Obj, ReqID};
                false ->
                    Reply = {dw, Idx, ReqID}
            end;
        {error, _Reason, UpdModState} ->
            Reply = {fail, Idx, ReqID}
    end,
    {Reply, State#state{modstate=UpdModState}}.

do_reformat({Bucket, Key}=BKey, State=#state{mod=Mod, modstate=ModState}) ->
    case Mod:get(Bucket, Key, ModState) of
        {error, not_found, _UpdModState} ->
            Reply = {error, not_found},
            UpdState = State;
        {ok, ObjBin, _UpdModState} ->
            %% since it is assumed capabilities have been properly set
            %% to the desired version, to reformat, all we need to do
            %% is submit a new write
            RObj = riak_object:from_binary(Bucket, Key, ObjBin),
            PutArgs = #putargs{returnbody=false,
                               bkey=BKey,
                               reqid=undefined,
                               index_specs=[]},
            case perform_put({true, RObj}, State, PutArgs) of
                {{fail, _, _}, UpdState}  ->
                    Reply = {error, backend_error};
                {_, UpdState} ->
                    Reply = ok
            end
    end,
    {Reply, UpdState}.

%% @private
%% enforce allow_mult bucket property so that no backend ever stores
%% an object with multiple contents if allow_mult=false for that bucket
enforce_allow_mult(Obj, BProps) ->
    case proplists:get_value(allow_mult, BProps) of
        true -> Obj;
        _ ->
            case riak_object:get_contents(Obj) of
                [_] -> Obj;
                Mult ->
                    {MD, V} = select_newest_content(Mult),
                    riak_object:set_contents(Obj, [{MD, V}])
            end
    end.

%% @private
%% choose the latest content to store for the allow_mult=false case
select_newest_content(Mult) ->
    hd(lists:sort(
         fun({MD0, _}, {MD1, _}) ->
                 riak_core_util:compare_dates(
                   dict:fetch(<<"X-Riak-Last-Modified">>, MD0),
                   dict:fetch(<<"X-Riak-Last-Modified">>, MD1))
         end,
         Mult)).

%% @private
put_merge(false, true, _CurObj, UpdObj, _VId, _StartTime) -> % coord=false, LWW=true
    {newobj, UpdObj};
put_merge(false, false, CurObj, UpdObj, _VId, _StartTime) -> % coord=false, LWW=false
    ResObj = riak_object:syntactic_merge(CurObj, UpdObj),
    case ResObj =:= CurObj of
        true ->
            {oldobj, CurObj};
        false ->
            {newobj, ResObj}
    end;
put_merge(true, true, _CurObj, UpdObj, VId, StartTime) -> % coord=false, LWW=true
    {newobj, riak_object:increment_vclock(UpdObj, VId, StartTime)};
put_merge(true, false, CurObj, UpdObj, VId, StartTime) ->
    UpdObj1 = riak_object:increment_vclock(UpdObj, VId, StartTime),
    UpdVC = riak_object:vclock(UpdObj1),
    CurVC = riak_object:vclock(CurObj),

    %% Check the coord put will replace the existing object
    case vclock:get_counter(VId, UpdVC) > vclock:get_counter(VId, CurVC) andalso
        vclock:descends(CurVC, UpdVC) == false andalso
        vclock:descends(UpdVC, CurVC) == true of
        true ->
            {newobj, UpdObj1};
        false ->
            %% If not, make sure it does
            {newobj, riak_object:increment_vclock(
                       riak_object:merge(CurObj, UpdObj1), VId, StartTime)}
    end.

%% @private
do_get(_Sender, BKey, ReqID,
       State=#state{idx=Idx,mod=Mod,modstate=ModState}) ->
    StartTS = os:timestamp(),
    Retval = do_get_term(BKey, Mod, ModState),
    update_vnode_stats(vnode_get, Idx, StartTS),
    {reply, {r, Retval, Idx, ReqID}, State}.

%% @private
do_get_term(BKey, Mod, ModState) ->
    case do_get_binary(BKey, Mod, ModState) of
        {ok, Bin, _UpdModState} ->
            {ok, object_from_binary(BKey, Bin)};
        %% @TODO Eventually it would be good to
        %% make the use of not_found or notfound
        %% consistent throughout the code.
        {error, not_found, _UpdatedModstate} ->
            {error, notfound};
        {error, Reason, _UpdatedModstate} ->
            {error, Reason};
        Err ->
            Err
    end.

do_get_binary({Bucket, Key}, Mod, ModState) ->
    Mod:get(Bucket, Key, ModState).

%% @private
%% @doc This is a generic function for operations that involve
%% listing things from the backend. Examples are listing buckets,
%% listing keys, or doing secondary index queries.
list(FoldFun, FinishFun, Mod, ModFun, ModState, Opts, Buffer) ->
    case Mod:ModFun(FoldFun, Buffer, Opts, ModState) of
        {ok, Acc} ->
            FinishFun(Acc);
        {async, AsyncWork} ->
            {async, AsyncWork}
    end.

%% @private
fold_fun(buckets, BufferMod, none) ->
    fun(Bucket, Buffer) ->
            BufferMod:add(Bucket, Buffer)
    end;
fold_fun(buckets, BufferMod, Filter) ->
    fun(Bucket, Buffer) ->
            case Filter(Bucket) of
                true ->
                    BufferMod:add(Bucket, Buffer);
                false ->
                    Buffer
            end
    end;
fold_fun(keys, BufferMod, none) ->
    fun(_, Key, Buffer) ->
            BufferMod:add(Key, Buffer)
    end;
fold_fun(keys, BufferMod, Filter) ->
    fun(_, Key, Buffer) ->
            case Filter(Key) of
                true ->
                    BufferMod:add(Key, Buffer);
                false ->
                    Buffer
            end
    end.

%% @private
result_fun(Sender) ->
    fun(Items) ->
            riak_core_vnode:reply(Sender, Items)
    end.

%% @private
result_fun(Bucket, Sender) ->
    fun(Items) ->
            riak_core_vnode:reply(Sender, {Bucket, Items})
    end.

%% wait for acknowledgement that results were received before
%% continuing, as a way of providing backpressure for processes that
%% can't handle results as fast as we can send them
result_fun_ack(Bucket, Sender) ->
    fun(Items) ->
            Monitor = riak_core_vnode:monitor(Sender),
            riak_core_vnode:reply(Sender, {{self(), Monitor}, Bucket, Items}),
            receive
                {Monitor, ok} ->
                    erlang:demonitor(Monitor, [flush]);
                {'DOWN', Monitor, process, _Pid, _Reason} ->
                    throw(receiver_down)
            end
    end.

%% @doc If a listkeys request sends a result of `{From, Bucket,
%% Items}', that means it wants acknowledgement of those items before
%% it will send more.  Call this function with that `From' to trigger
%% the next batch.
-spec ack_keys(From::{pid(), reference()}) -> term().
ack_keys({Pid, Ref}) ->
    Pid ! {Ref, ok}.

%% @private
finish_fun(BufferMod, Sender) ->
    fun(Buffer) ->
            finish_fold(BufferMod, Buffer, Sender)
    end.

%% @private
finish_fold(BufferMod, Buffer, Sender) ->
    BufferMod:flush(Buffer),
    riak_core_vnode:reply(Sender, done).

%% @private
do_delete(BKey, ReqId, State) ->
    Mod = State#state.mod,
    ModState = State#state.modstate,
    Idx = State#state.idx,
    DeleteMode = State#state.delete_mode,

    %% Get the existing object.
    case do_get_term(BKey, Mod, ModState) of
        {ok, RObj} ->
            %% Object exists, check if it should be deleted.
            case riak_kv_util:obj_not_deleted(RObj) of
                undefined ->
                    case DeleteMode of
                        keep ->
                            %% keep tombstones indefinitely
                            {reply, {fail, Idx, ReqId}, State};
                        immediate ->
                            UpdState = do_backend_delete(BKey, RObj, State),
                            {reply, {del, Idx, ReqId}, UpdState};
                        Delay when is_integer(Delay) ->
                            erlang:send_after(Delay, self(),
                                              {final_delete, BKey,
                                               delete_hash(RObj)}),
                            %% Nothing checks these messages - will just reply
                            %% del for now until we can refactor.
                            {reply, {del, Idx, ReqId}, State}
                    end;
                _ ->
                    %% not a tombstone or not all siblings are tombstones
                    {reply, {fail, Idx, ReqId}, State}
            end;
        _ ->
            %% does not exist in the backend
            {reply, {fail, Idx, ReqId}, State}
    end.

%% @private
do_fold(Fun, Acc0, Sender, State=#state{async_folding=AsyncFolding,
                                        mod=Mod,
                                        modstate=ModState}) ->
    {ok, Capabilities} = Mod:capabilities(ModState),
    AsyncBackend = lists:member(async_fold, Capabilities),
    case AsyncFolding andalso AsyncBackend of
        true ->
            Opts = [async_fold];
        false ->
            Opts = []
    end,
    case Mod:fold_objects(Fun, Acc0, Opts, ModState) of
        {ok, Acc} ->
            {reply, Acc, State};
        {async, Work} ->
            FinishFun =
                fun(Acc) ->
                        riak_core_vnode:reply(Sender, Acc)
                end,
            {async, {fold, Work, FinishFun}, Sender, State};
        ER ->
            {reply, ER, State}
    end.

%% @private
do_get_vclocks(KeyList,_State=#state{mod=Mod,modstate=ModState}) ->
    [{BKey, do_get_vclock(BKey,Mod,ModState)} || BKey <- KeyList].
%% @private
do_get_vclock({Bucket, Key}, Mod, ModState) ->
    case Mod:get(Bucket, Key, ModState) of
        {error, not_found, _UpdModState} -> vclock:fresh();
        {ok, Val, _UpdModState} -> riak_object:vclock(object_from_binary(Bucket, Key, Val))
    end.

%% @private
%% upon receipt of a handoff datum, there is no client FSM
do_diffobj_put({Bucket, Key}, DiffObj,
               StateData=#state{mod=Mod,
                                modstate=ModState,
                                idx=Idx}) ->
    StartTS = os:timestamp(),
    {ok, Capabilities} = Mod:capabilities(Bucket, ModState),
    IndexBackend = lists:member(indexes, Capabilities),
    case Mod:get(Bucket, Key, ModState) of
        {error, not_found, _UpdModState} ->
            case IndexBackend of
                true ->
                    IndexSpecs = riak_object:index_specs(DiffObj);
                false ->
                    IndexSpecs = []
            end,
            ObjFmt = riak_core_capability:get({riak_kv, object_format}, v0),
            Val = riak_object:to_binary(ObjFmt, DiffObj),
            Res = Mod:put(Bucket, Key, IndexSpecs, Val, ModState),
            case Res of
                {ok, _UpdModState} ->
                    update_hashtree(Bucket, Key, Val, StateData),
                    update_index_write_stats(IndexBackend, IndexSpecs),
                    update_vnode_stats(vnode_put, Idx, StartTS);
                _ -> nop
            end,
            Res;
        {ok, Val0, _UpdModState} ->
            OldObj = object_from_binary(Bucket, Key, Val0),
            %% Merge handoff values with the current - possibly discarding
            %% if out of date.  Ok to set VId/Starttime undefined as
            %% they are not used for non-coordinating puts.
            case put_merge(false, false, OldObj, DiffObj, undefined, undefined) of
                {oldobj, _} ->
                    {ok, ModState};
                {newobj, NewObj} ->
                    AMObj = enforce_allow_mult(NewObj, riak_core_bucket:get_bucket(Bucket)),
                    case IndexBackend of
                        true ->
                            IndexSpecs = riak_object:diff_index_specs(AMObj, OldObj);
                        false ->
                            IndexSpecs = []
                    end,
                    ObjFmt = riak_core_capability:get({riak_kv, object_format}, v0),
                    Val = riak_object:to_binary(ObjFmt, AMObj),
                    Res = Mod:put(Bucket, Key, IndexSpecs, Val, ModState),
                    case Res of
                        {ok, _UpdModState} ->
                            update_hashtree(Bucket, Key, Val, StateData),
                            update_index_write_stats(IndexBackend, IndexSpecs),
                            update_vnode_stats(vnode_put, Idx, StartTS);
                        _ ->
                            nop
                    end,
                    Res
            end
    end.

-spec update_hashtree(binary(), binary(), binary(), state()) -> ok.
update_hashtree(Bucket, Key, Val, #state{hashtrees=Trees}) ->
    case get_hashtree_token() of
        true ->
            riak_kv_index_hashtree:async_insert_object({Bucket, Key}, Val, Trees),
            ok;
        false ->
            riak_kv_index_hashtree:insert_object({Bucket, Key}, Val, Trees),
            put(hashtree_tokens, max_hashtree_tokens()),
            ok
    end.

get_hashtree_token() ->
    Tokens = get(hashtree_tokens),
    case Tokens of
        undefined ->
            put(hashtree_tokens, max_hashtree_tokens() - 1),
            true;
        N when N > 0 ->
            put(hashtree_tokens, Tokens - 1),
            true;
        _ ->
            false
    end.

-spec max_hashtree_tokens() -> pos_integer().
max_hashtree_tokens() ->
    app_helper:get_env(riak_kv,
                       anti_entropy_max_async, 
                       ?DEFAULT_HASHTREE_TOKENS).

%% @private
%% Get the vnodeid, assigning and storing if necessary
get_vnodeid(Index) ->
    F = fun(Status) ->
                case proplists:get_value(vnodeid, Status, undefined) of
                    undefined ->
                        assign_vnodeid(os:timestamp(),
                                       riak_core_nodeid:get(),
                                       Status);
                    VnodeId ->
                        {VnodeId, Status}
                end
        end,
    update_vnode_status(F, Index). % Returns {ok, VnodeId} | {error, Reason}

%% Assign a unique vnodeid, making sure the timestamp is unique by incrementing
%% into the future if necessary.
assign_vnodeid(Now, NodeId, Status) ->
    {Mega, Sec, _Micro} = Now,
    NowEpoch = 1000000*Mega + Sec,
    LastVnodeEpoch = proplists:get_value(last_epoch, Status, 0),
    VnodeEpoch = erlang:max(NowEpoch, LastVnodeEpoch+1),
    VnodeId = <<NodeId/binary, VnodeEpoch:32/integer>>,
    UpdStatus = [{vnodeid, VnodeId}, {last_epoch, VnodeEpoch} |
                 proplists:delete(vnodeid,
                                  proplists:delete(last_epoch, Status))],
    {VnodeId, UpdStatus}.

%% Clear the vnodeid - returns {ok, cleared}
clear_vnodeid(Index) ->
    F = fun(Status) ->
                {cleared, proplists:delete(vnodeid, Status)}
        end,
    update_vnode_status(F, Index). % Returns {ok, VnodeId} | {error, Reason}

update_vnode_status(F, Index) ->
    VnodeFile = vnode_status_filename(Index),
    ok = filelib:ensure_dir(VnodeFile),
    case read_vnode_status(VnodeFile) of
        {ok, Status} ->
            update_vnode_status2(F, Status, VnodeFile);
        {error, enoent} ->
            update_vnode_status2(F, [], VnodeFile);
        ER ->
            ER
    end.

update_vnode_status2(F, Status, VnodeFile) ->
    case F(Status) of
        {Ret, Status} -> % No change
            {ok, Ret};
        {Ret, UpdStatus} ->
            case write_vnode_status(UpdStatus, VnodeFile) of
                ok ->
                    {ok, Ret};
                ER ->
                    ER
            end
    end.

vnode_status_filename(Index) ->
    P_DataDir = app_helper:get_env(riak_core, platform_data_dir),
    VnodeStatusDir = app_helper:get_env(riak_kv, vnode_status,
                                        filename:join(P_DataDir, "kv_vnode")),
    filename:join(VnodeStatusDir, integer_to_list(Index)).

read_vnode_status(File) ->
    case file:consult(File) of
        {ok, [Status]} when is_list(Status) ->
            {ok, proplists:delete(version, Status)};
        ER ->
            ER
    end.

write_vnode_status(Status, File) ->
    VersionedStatus = [{version, 1} | proplists:delete(version, Status)],
    TmpFile = File ++ "~",
    case file:write_file(TmpFile, io_lib:format("~p.", [VersionedStatus])) of
        ok ->
            file:rename(TmpFile, File);
        ER ->
            ER
    end.

%% @private
wait_for_vnode_status_results([], _ReqId, Acc) ->
    Acc;
wait_for_vnode_status_results(PrefLists, ReqId, Acc) ->
    receive
        {ReqId, {vnode_status, Index, Status}} ->
            UpdPrefLists = proplists:delete(Index, PrefLists),
            wait_for_vnode_status_results(UpdPrefLists,
                                          ReqId,
                                          [{Index, Status} | Acc]);
         _ ->
            wait_for_vnode_status_results(PrefLists, ReqId, Acc)
    end.

%% @private
-spec update_vnode_stats(vnode_get | vnode_put, partition(), erlang:timestamp()) ->
                                ok.
update_vnode_stats(Op, Idx, StartTS) ->
    riak_kv_stat:update({Op, Idx, timer:now_diff( os:timestamp(), StartTS)}).

%% @private
update_index_write_stats(false, _IndexSpecs) ->
    ok;
update_index_write_stats(true, IndexSpecs) ->
    {Added, Removed} = count_index_specs(IndexSpecs),
    riak_kv_stat:update({vnode_index_write, Added, Removed}).

%% @private
update_index_delete_stats(IndexSpecs) ->
    {_Added, Removed} = count_index_specs(IndexSpecs),
    riak_kv_stat:update({vnode_index_delete, Removed}).

%% @private
%% @doc Given a list of index specs, return the number to add and
%% remove.
count_index_specs(IndexSpecs) ->
    %% Count index specs...
    F = fun({add, _, _}, {AddAcc, RemoveAcc}) ->
                {AddAcc + 1, RemoveAcc};
           ({remove, _, _}, {AddAcc, RemoveAcc}) ->
                {AddAcc, RemoveAcc + 1}
        end,
    lists:foldl(F, {0, 0}, IndexSpecs).

%% @private
bucket_nval_map(Ring) ->
    [{riak_core_bucket:name(B), riak_core_bucket:n_val(B)} ||
        B <- riak_core_bucket:get_buckets(Ring)].

%% @private
default_object_nval() ->
    riak_core_bucket:n_val(riak_core_config:default_bucket_props()).

%% @private
object_info({Bucket, _Key}=BKey) ->
    Hash = riak_core_util:chash_key(BKey),
    {Bucket, Hash}.

<<<<<<< HEAD
%% @private
%% Encoding and decoding selection:

handoff_data_encoding_method() ->
    riak_core_capability:get({riak_kv, handoff_data_encoding}, encode_zlib).

decode_binary_object(BinaryObject) ->
    case handoff_data_encoding_method() of
        encode_zlib -> zlib:unzip(BinaryObject);
        encode_raw  -> binary_to_term(BinaryObject)
    end.

encode_binary_object(BinaryObject) ->
    case handoff_data_encoding_method() of 
        encode_zlib -> zlib:zip(BinaryObject);
        encode_raw  -> term_to_binary(iolist_to_binary(BinaryObject))
    end.
=======
object_from_binary({B,K}, ValBin) ->
    object_from_binary(B, K, ValBin).
object_from_binary(B, K, ValBin) ->
    case riak_object:from_binary(B, K, ValBin) of
        {error, R} -> throw(R);
        Obj -> Obj
    end.

>>>>>>> 2f309959

-ifdef(TEST).

%% Check assigning a vnodeid twice in the same second
assign_vnodeid_restart_same_ts_test() ->
    Now1 = {1314,224520,343446}, %% TS=1314224520
    Now2 = {1314,224520,345865}, %% as unsigned net-order int <<78,85,121,136>>
    NodeId = <<1, 2, 3, 4>>,
    {Vid1, Status1} = assign_vnodeid(Now1, NodeId, []),
    ?assertEqual(<<1, 2, 3, 4, 78, 85, 121, 136>>, Vid1),
    %% Simulate clear
    Status2 = proplists:delete(vnodeid, Status1),
    %% Reassign
    {Vid2, _Status3} = assign_vnodeid(Now2, NodeId, Status2),
    ?assertEqual(<<1, 2, 3, 4, 78, 85, 121, 137>>, Vid2).

%% Check assigning a vnodeid with a later date
assign_vnodeid_restart_later_ts_test() ->
    Now1 = {1000,000000,0}, %% <<59,154,202,0>>
    Now2 = {2000,000000,0}, %% <<119,53,148,0>>
    NodeId = <<1, 2, 3, 4>>,
    {Vid1, Status1} = assign_vnodeid(Now1, NodeId, []),
    ?assertEqual(<<1, 2, 3, 4, 59,154,202,0>>, Vid1),
    %% Simulate clear
    Status2 = proplists:delete(vnodeid, Status1),
    %% Reassign
    {Vid2, _Status3} = assign_vnodeid(Now2, NodeId, Status2),
    ?assertEqual(<<1, 2, 3, 4, 119,53,148,0>>, Vid2).

%% Check assigning a vnodeid with a later date - just in case of clock skew
assign_vnodeid_restart_earlier_ts_test() ->
    Now1 = {2000,000000,0}, %% <<119,53,148,0>>
    Now2 = {1000,000000,0}, %% <<59,154,202,0>>
    NodeId = <<1, 2, 3, 4>>,
    {Vid1, Status1} = assign_vnodeid(Now1, NodeId, []),
    ?assertEqual(<<1, 2, 3, 4, 119,53,148,0>>, Vid1),
    %% Simulate clear
    Status2 = proplists:delete(vnodeid, Status1),
    %% Reassign
    %% Should be greater than last offered - which is the 2mil timestamp
    {Vid2, _Status3} = assign_vnodeid(Now2, NodeId, Status2),
    ?assertEqual(<<1, 2, 3, 4, 119,53,148,1>>, Vid2).

%% Test
vnode_status_test_() ->
    {setup,
     fun() ->
             filelib:ensure_dir("kv_vnode_status_test/.test"),
             ?cmd("chmod u+rwx kv_vnode_status_test"),
             ?cmd("rm -rf kv_vnode_status_test"),
             application:set_env(riak_kv, vnode_status, "kv_vnode_status_test"),
             ok
     end,
     fun(_) ->
             application:unset_env(riak_kv, vnode_status),
             ?cmd("chmod u+rwx kv_vnode_status_test"),
             ?cmd("rm -rf kv_vnode_status_test"),
             ok
     end,
     [?_test(begin % initial create failure
                 ?cmd("rm -rf kv_vnode_status_test || true"),
                 ?cmd("mkdir kv_vnode_status_test"),
                 ?cmd("chmod -w kv_vnode_status_test"),
                 F = fun([]) ->
                             {shouldfail, [badperm]}
                     end,
                 Index = 0,
                 ?assertEqual({error, eacces},  update_vnode_status(F, Index))
             end),
      ?_test(begin % create successfully
                 ?cmd("chmod +w kv_vnode_status_test"),

                 F = fun([]) ->
                             {created, [created]}
                     end,
                 Index = 0,
                 ?assertEqual({ok, created}, update_vnode_status(F, Index))
             end),
      ?_test(begin % update successfully
                 F = fun([created]) ->
                             {updated, [updated]}
                     end,
                 Index = 0,
                 ?assertEqual({ok, updated}, update_vnode_status(F, Index))
             end),
      ?_test(begin % update failure
                 ?cmd("chmod 000 kv_vnode_status_test/0"),
                 ?cmd("chmod 500 kv_vnode_status_test"),
                 F = fun([updated]) ->
                             {shouldfail, [updatedagain]}
                     end,
                 Index = 0,
                 ?assertEqual({error, eacces},  update_vnode_status(F, Index))
             end)

     ]}.

dummy_backend(BackendMod) ->
    Ring = riak_core_ring:fresh(16,node()),
    riak_core_ring_manager:set_ring_global(Ring),
    application:set_env(riak_kv, async_folds, false),
    application:set_env(riak_kv, storage_backend, BackendMod),
    application:set_env(riak_core, default_bucket_props, []),
    application:set_env(bitcask, data_root, bitcask_test_dir()),
    application:set_env(eleveldb, data_root, eleveldb_test_dir()),
    application:set_env(riak_kv, multi_backend_default, multi_dummy_memory1),
    application:set_env(riak_kv, multi_backend,
                        [{multi_dummy_memory1, riak_kv_memory_backend, []},
                         {multi_dummy_memory2, riak_kv_memory_backend, []}]).

bitcask_test_dir() ->
    "./test.bitcask-temp-data".

eleveldb_test_dir() ->
    "./test.eleveldb-temp-data".

clean_test_dirs() ->
    ?cmd("rm -rf " ++ bitcask_test_dir()),
    ?cmd("rm -rf " ++ eleveldb_test_dir()).

backend_with_known_key(BackendMod) ->
    dummy_backend(BackendMod),
    {ok, S1} = init([0]),
    B = <<"f">>,
    K = <<"b">>,
    O = riak_object:new(B, K, <<"z">>),
    {noreply, S2} = handle_command(?KV_PUT_REQ{bkey={B,K},
                                               object=O,
                                               req_id=123,
                                               start_time=riak_core_util:moment(),
                                               options=[]},
                                   {raw, 456, self()},
                                   S1),
    {S2, B, K}.

list_buckets_test_() ->
    {foreach,
     fun() ->
             clean_test_dirs(),
             application:start(sasl),
             Env = application:get_all_env(riak_kv),
             application:start(folsom),
             riak_core_stat_cache:start_link(),
             riak_kv_stat:register_stats(),
             Env
     end,
     fun(Env) ->
             riak_core_stat_cache:stop(),
             application:stop(folsom),
             application:stop(sasl),
             [application:unset_env(riak_kv, K) ||
                 {K, _V} <- application:get_all_env(riak_kv)],
             [application:set_env(riak_kv, K, V) || {K, V} <- Env]
     end,
     [
      fun(_) ->
              {"bitcask list buckets",
               fun() ->
                       list_buckets_test_i(riak_kv_bitcask_backend)
               end
              }
      end,
      fun(_) ->
              {"eleveldb list buckets",
               fun() ->
                       list_buckets_test_i(riak_kv_eleveldb_backend)
               end
              }
      end,
      fun(_) ->
              {"memory list buckets",
               fun() ->
                       list_buckets_test_i(riak_kv_memory_backend),
                       ok
               end
              }
      end,
      fun(_) ->
              {"multi list buckets",
               fun() ->
                       list_buckets_test_i(riak_kv_multi_backend),
                       ok
               end
              }
      end
     ]
    }.

list_buckets_test_i(BackendMod) ->
    {S, B, _K} = backend_with_known_key(BackendMod),
    Caller = new_result_listener(buckets),
    handle_coverage(?KV_LISTBUCKETS_REQ{item_filter=none}, [],
                    {fsm, {456, {0, node()}}, Caller}, S),
    ?assertEqual({ok, [B]}, results_from_listener(Caller)),
    flush_msgs().

filter_keys_test() ->
    clean_test_dirs(),
    {S, B, K} = backend_with_known_key(riak_kv_memory_backend),
    Caller1 = new_result_listener(keys),
    handle_coverage(?KV_LISTKEYS_REQ{bucket=B,
                                     item_filter=fun(_) -> true end}, [],
                    {fsm, {124, {0, node()}}, Caller1}, S),
    ?assertEqual({ok, [K]}, results_from_listener(Caller1)),

    Caller2 = new_result_listener(keys),
    handle_coverage(?KV_LISTKEYS_REQ{bucket=B,
                                     item_filter=fun(_) -> false end}, [],
                    {fsm, {125, {0, node()}}, Caller2}, S),
    ?assertEqual({ok, []}, results_from_listener(Caller2)),

    Caller3 = new_result_listener(keys),
    handle_coverage(?KV_LISTKEYS_REQ{bucket= <<"g">>,
                                     item_filter=fun(_) -> true end}, [],
                    {fsm, {126, {0, node()}}, Caller3}, S),
    ?assertEqual({ok, []}, results_from_listener(Caller3)),

    flush_msgs().

%% include bitcask.hrl for HEADER_SIZE macro
-include_lib("bitcask/include/bitcask.hrl").

%% Verify that a bad CRC on read will not crash the vnode, which when done in
%% preparation for a write prevents the write from going through.
bitcask_badcrc_test() ->
    clean_test_dirs(),
    {S, B, K} = backend_with_known_key(riak_kv_bitcask_backend),
    DataDir = filename:join(bitcask_test_dir(), "0"),
    [DataFile] = filelib:wildcard(DataDir ++ "/*.data"),
    {ok, Fh} = file:open(DataFile, [read, write]),
    ok = file:pwrite(Fh, ?HEADER_SIZE, <<0>>),
    file:close(Fh),
    O = riak_object:new(B, K, <<"y">>),
    {noreply, _} = handle_command(?KV_PUT_REQ{bkey={B,K},
                                               object=O,
                                               req_id=123,
                                               start_time=riak_core_util:moment(),
                                               options=[]},
                                   {raw, 456, self()},
                                   S),
    flush_msgs().


new_result_listener(Type) ->
    case Type of
        buckets ->
            ResultFun = fun() -> result_listener_buckets([]) end;
        keys ->
            ResultFun = fun() -> result_listener_keys([]) end
    end,
    spawn(ResultFun).

result_listener_buckets(Acc) ->
    receive
        {'$gen_event', {_, done}} ->
            result_listener_done(Acc);
        {'$gen_event', {_, Results}} ->
            result_listener_buckets(Results ++ Acc)

    after 5000 ->
            result_listener_done({timeout, Acc})
    end.

result_listener_keys(Acc) ->
    receive
        {'$gen_event', {_, done}} ->
            result_listener_done(Acc);
        {'$gen_event', {_, {_Bucket, Results}}} ->
            result_listener_keys(Results ++ Acc);
        {'$gen_event', {_, {From, _Bucket, Results}}} ->
            riak_kv_vnode:ack_keys(From),
            result_listener_keys(Results ++ Acc)
    after 5000 ->
            result_listener_done({timeout, Acc})
    end.

result_listener_done(Result) ->
    receive
        {get_results, Pid} ->
            Pid ! {listener_results, Result}
    end.

results_from_listener(Listener) ->
    Listener ! {get_results, self()},
    receive
        {listener_results, Result} ->
            {ok, Result}
    after 5000 ->
            {error, listener_timeout}
    end.

flush_msgs() ->
    receive
        _Msg ->
            flush_msgs()
    after
        0 ->
            ok
    end.

-endif.<|MERGE_RESOLUTION|>--- conflicted
+++ resolved
@@ -739,16 +739,9 @@
     {ok, State}.
 
 handle_handoff_data(BinObj, State) ->
-<<<<<<< HEAD
-    DecodedObject = decode_binary_object(BinObj),
-    PBObj = riak_core_pb:decode_riakobject_pb(DecodedObject),
-    BKey = {PBObj#riakobject_pb.bucket,PBObj#riakobject_pb.key},
-    case do_diffobj_put(BKey, binary_to_term(PBObj#riakobject_pb.val), State) of
-=======
-    PBObj = riak_core_pb:decode_riakobject_pb(zlib:unzip(BinObj)),
-    {B, K} = BKey = {PBObj#riakobject_pb.bucket,PBObj#riakobject_pb.key},
-    case do_diffobj_put(BKey, riak_object:from_binary(B, K, PBObj#riakobject_pb.val), State) of
->>>>>>> 2f309959
+    {BKey, Val} = decode_binary_object(BinObj),
+    {B, K} = BKey,
+    case do_diffobj_put(BKey, riak_object:from_binary(B, K, Val), State) of
         {ok, UpdModState} ->
             {reply, ok, State#state{modstate=UpdModState}};
         {error, Reason, UpdModState} ->
@@ -758,18 +751,12 @@
     end.
 
 encode_handoff_item({B, K}, V) ->
-<<<<<<< HEAD
-    PBEncodedObject = riak_core_pb:encode_riakobject_pb(#riakobject_pb{bucket=B, key=K, val=V}),
-    encode_binary_object(PBEncodedObject).
-=======
     %% before sending data to another node change binary version
     %% to one supported by the cluster. This way we don't send
     %% unsupported formats to old nodes
     ObjFmt = riak_core_capability:get({riak_kv, object_format}, v0),
-    Val = riak_object:to_binary_version(ObjFmt, B, K, V),
-    zlib:zip(riak_core_pb:encode_riakobject_pb(
-               #riakobject_pb{bucket=B, key=K, val=Val})).
->>>>>>> 2f309959
+    Value  = riak_object:to_binary_version(ObjFmt, B, K, V),
+    encode_binary_object(Value).
 
 is_empty(State=#state{mod=Mod, modstate=ModState}) ->
     {Mod:is_empty(ModState), State}.
@@ -1524,7 +1511,6 @@
     Hash = riak_core_util:chash_key(BKey),
     {Bucket, Hash}.
 
-<<<<<<< HEAD
 %% @private
 %% Encoding and decoding selection:
 
@@ -1542,7 +1528,7 @@
         encode_zlib -> zlib:zip(BinaryObject);
         encode_raw  -> term_to_binary(iolist_to_binary(BinaryObject))
     end.
-=======
+
 object_from_binary({B,K}, ValBin) ->
     object_from_binary(B, K, ValBin).
 object_from_binary(B, K, ValBin) ->
@@ -1550,8 +1536,6 @@
         {error, R} -> throw(R);
         Obj -> Obj
     end.
-
->>>>>>> 2f309959
 
 -ifdef(TEST).
 
