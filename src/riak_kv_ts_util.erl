--- conflicted
+++ resolved
@@ -256,7 +256,6 @@
 encode_typeval_key(TypeVals) ->
     list_to_tuple([Val || {_Type, Val} <- TypeVals]).
 
-<<<<<<< HEAD
 %%
 % -spec responsible_row_preflists(binary(), [term()], riak_core_ring()) ->
 %         [index_n()].
@@ -272,7 +271,7 @@
 row_to_key(Row, DDL, Mod) ->
     riak_kv_ts_util:encode_typeval_key(
       riak_ql_ddl:get_partition_key(DDL, list_to_tuple(Row), Mod)).
-=======
+
 %% Print the query explanation to the shell.
 explain_query_print(QueryString) ->
     explain_query_print2(1, explain_query(QueryString)).
@@ -360,7 +359,6 @@
 %%
 varchar_quotes(V) ->
     <<"'", V/binary, "'">>.
->>>>>>> 97e28f4f
 
 %%%
 %%% TESTS
