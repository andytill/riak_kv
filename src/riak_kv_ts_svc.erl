%% -------------------------------------------------------------------
%%
%% riak_kv_ts_svc.erl: Riak TS PB/TTB message handler services common
%%                     code
%%
%% Copyright (c) 2016 Basho Technologies, Inc.
%%
%% This file is provided to you under the Apache License,
%% Version 2.0 (the "License"); you may not use this file
%% except in compliance with the License.  You may obtain
%% a copy of the License at
%%
%%   http://www.apache.org/licenses/LICENSE-2.0
%%
%% Unless required by applicable law or agreed to in writing,
%% software distributed under the License is distributed on an
%% "AS IS" BASIS, WITHOUT WARRANTIES OR CONDITIONS OF ANY
%% KIND, either express or implied.  See the License for the
%% specific language governing permissions and limitations
%% under the License.
%%
%% -------------------------------------------------------------------
%% @doc Common code for callbacks for TS TCP messages [codes 90..104]

-module(riak_kv_ts_svc).

-include_lib("riak_pb/include/riak_kv_pb.hrl").
-include_lib("riak_pb/include/riak_ts_pb.hrl").
-include("riak_kv_ts.hrl").
-include("riak_kv_ts_svc.hrl").

%% per RIAK-1437, error codes assigned to TS are in the 1000-1500 range
-define(E_SUBMIT,            1001).
-define(E_FETCH,             1002).
-define(E_IRREG,             1003).
-define(E_PUT,               1004).
-define(E_NOCREATE,          1005).   %% unused
-define(E_NOT_TS_TYPE,       1006).
-define(E_MISSING_TYPE,      1007).
-define(E_MISSING_TS_MODULE, 1008).
-define(E_DELETE,            1009).
-define(E_GET,               1010).
-define(E_BAD_KEY_LENGTH,    1011).
-define(E_LISTKEYS,          1012).
-define(E_TIMEOUT,           1013).
-define(E_CREATE,            1014).
-define(E_CREATED_INACTIVE,  1015).
-define(E_CREATED_GHOST,     1016).
-define(E_ACTIVATE,          1017).
-define(E_BAD_QUERY,         1018).
-define(E_TABLE_INACTIVE,    1019).
-define(E_PARSE_ERROR,       1020).
-define(E_NOTFOUND,          1021).
-define(E_QUERY_NOT_STREAMABLE, 1022).

-define(FETCH_RETRIES, 10).  %% TODO make it configurable in tsqueryreq
-define(TABLE_ACTIVATE_WAIT, 30). %% ditto

-export([decode_query_common/3,
         process/2,
         process_stream/3]).

-type ts_requests() :: #tsputreq{} | #tsdelreq{} | #tsgetreq{} |
                       #tslistkeysreq{} | #tsqueryreq{}.
-type ts_responses() :: #tsputresp{} | #tsdelresp{} | #tsgetresp{} |
                        #tslistkeysresp{} | #tsqueryresp{} |
                        #tscoverageresp{} |
                        #rpberrorresp{}.
-type ts_get_response() :: {tsgetresp, {list(binary()), list(atom()), list(list(term()))}}.
-type ts_query_response() :: {tsqueryresp, {list(binary()), list(atom()), list(list(term()))}}.
-type ts_query_responses() :: #tsqueryresp{} | ts_query_response().
-type ts_query_types() :: ?DDL{} | riak_kv_qry:sql_query_type_record().
-export_type([ts_requests/0, ts_responses/0,
              ts_query_response/0, ts_query_responses/0,
              ts_query_types/0]).

-spec decode_query_common(Query::#tsinterpolation{},
                          Cover::term(),
                          Stream::boolean()) -> {ok, ?SQL_SELECT{}, Permissions::term()}.
decode_query_common(Q, Cover, Stream) ->
    case decode_query(Q, Cover, Stream) of
        {_QueryType, {error, Error}} ->
            {ok, make_decoder_error_response(Error)};
        {error, Error} ->
            %% convert error returns to ok's, this means it will be passed into
            %% process which will not process it and return the error.
            {ok, make_decoder_error_response(Error)};
        {QueryType, Query} ->
            {ok, Query, decode_query_permissions(QueryType, Query)}
    end.

-spec decode_query(Query::#tsinterpolation{}, Cover::term(), Stream::boolean()) ->
    {error, _} | {ok, ts_query_types()}.
<<<<<<< HEAD
decode_query(#tsinterpolation{base = BaseQuery}, Cover, Stream) ->
=======
decode_query(#tsinterpolation{}, Cover)
  when not (Cover == undefined orelse is_binary(Cover)) ->
    {error, bad_coverage_context};
decode_query(#tsinterpolation{base = BaseQuery}, Cover) ->
>>>>>>> 634fdc16
    case catch riak_ql_parser:ql_parse(
                 riak_ql_lexer:get_tokens(  %% yecc can throw nasty 'EXIT' exceptions
                   binary_to_list(BaseQuery))) of
        {ddl, DDL, WithProperties} ->
            {ddl, {DDL, WithProperties}};
        {'EXIT', {Reason, _StackTrace}} ->
            {error, {lexer_error, flat_format("~s", [Reason])}};
        {error, Other} ->
            {error, Other};
        {QryType, SQL} ->
            {ok, SqlRecord} =
                riak_kv_ts_util:build_sql_record(QryType, SQL, Cover, Stream),
            {QryType, SqlRecord}
    end.

%%
decode_query_permissions(QryType, {DDL = ?DDL{}, _WithProps}) ->
    decode_query_permissions(QryType, DDL);
decode_query_permissions(QryType, Qry) ->
    {riak_kv_ts_api:api_call_from_sql_type(QryType),
     riak_kv_ts_util:queried_table(Qry)}.


-spec process(atom() | ts_requests() | ts_query_types(), #state{}) ->
                     {reply, ts_query_responses(), #state{}} |
                     {reply, ts_get_response(), #state{}} |
                     {reply, ts_responses(), #state{}}.
process(#rpberrorresp{} = Error, State) ->
    {reply, Error, State};

process(M = #tsputreq{table = Table}, State) ->
    check_table_and_call(Table, fun sub_tsputreq/4, M, State);

process(M = #tsgetreq{table = Table}, State) ->
    check_table_and_call(Table, fun sub_tsgetreq/4, M, State);

process(M = #tsdelreq{table = Table}, State) ->
    check_table_and_call(Table, fun sub_tsdelreq/4, M, State);

process(M = #tslistkeysreq{table = Table}, State) ->
    check_table_and_call(Table, fun sub_tslistkeysreq/4, M, State);

%% No support yet for replacing coverage components; we'll ignore any
%% value provided for replace_cover
process(M = #tscoveragereq{table = Table}, State) ->
    check_table_and_call(Table, fun sub_tscoveragereq/4, M, State);

%% this is tsqueryreq, subdivided per query type in its SQL
process({DDL = ?DDL{}, WithProperties}, State) ->
    %% the only one that doesn't require an activated table
    create_table({DDL, WithProperties}, State);

process(M = ?SQL_SELECT{'FROM' = Table}, State) ->
    check_table_and_call(Table, fun sub_tsqueryreq/4, M, State);

process(M = #riak_sql_describe_v1{'DESCRIBE' = Table}, State) ->
    check_table_and_call(Table, fun sub_tsqueryreq/4, M, State);

process(M = #riak_sql_insert_v1{'INSERT' = Table}, State) ->
    check_table_and_call(Table, fun sub_tsqueryreq/4, M, State).

%% There is no two-tuple variants of process_stream for tslistkeysresp
%% as TS list_keys senders always use backpressure.
process_stream({ReqId, done}, ReqId,
               State = #state{req = #tslistkeysreq{}, req_ctx = ReqId}) ->
    {done, #tslistkeysresp{done = true}, State};

process_stream({ReqId, From, {keys, []}}, ReqId,
               State = #state{req = #tslistkeysreq{}, req_ctx = ReqId}) ->
    riak_kv_keys_fsm:ack_keys(From),
    {ignore, State};

process_stream({ReqId, From, {keys, CompoundKeys}}, ReqId,
               State = #state{req = #tslistkeysreq{},
                              req_ctx = ReqId,
                              column_info = ColumnInfo}) ->
    riak_kv_keys_fsm:ack_keys(From),
    Keys = riak_pb_ts_codec:encode_rows(
             ColumnInfo, [tuple_to_list(sext:decode(A))
                          || A <- CompoundKeys, A /= []]),
    {reply, #tslistkeysresp{keys = Keys, done = false}, State};

process_stream({ReqId, {error, Error}}, ReqId,
               #state{req = #tslistkeysreq{}, req_ctx = ReqId}) ->
    {error, {format, Error}, #state{}};
process_stream({ReqId, Error}, ReqId,
               #state{req = #tslistkeysreq{}, req_ctx = ReqId}) ->
    {error, {format, Error}, #state{}};
process_stream({ReqId, ReqChunk}, ReqId, #state{ req = ?SQL_SELECT{}, req_ctx = ReqId } = State) ->
    process_stream_query(ReqChunk, State);
process_stream({ReqId, _From, ReqChunk}, ReqId, #state{ req = ?SQL_SELECT{}, req_ctx = ReqId } = State) ->
    process_stream_query(ReqChunk, State).

%% Process streamed chunks from Riak TS queries. The request ID has already been
%% checked before this function is called.
process_stream_query(done, State) ->
    {done, #tsqueryresp{ columns = [], rows = [], done = true }, State};
process_stream_query({rows, []}, State) ->
    {ignore, State};
process_stream_query({rows, {ColNames, ColTypes, Rows}}, State) ->
    Encoded = #tsqueryresp{
        columns = riak_pb_ts_codec:encode_columns(ColNames, ColTypes),
        rows = riak_pb_ts_codec:encode_rows(ColTypes, Rows),
        done = false },
    {reply, Encoded, State};
process_stream_query({error, Error}, _) ->
    {error, {format, Error}, #state{}};
process_stream_query(Error, _) ->
    {error, {format, Error}, #state{}}.


%% ---------------------------------
%% create_table, the only function for which we don't do
%% check_table_and_call

-spec create_table({?DDL{}, proplists:proplist()}, #state{}) ->
                          {reply, tsqueryresp | #rpberrorresp{}, #state{}}.
create_table({DDL = ?DDL{table = Table}, WithProps}, State) ->
    {ok, Props1} = riak_kv_ts_util:apply_timeseries_bucket_props(
                     DDL, riak_ql_ddl_compiler:get_compiler_version(), WithProps),
    case catch [riak_kv_wm_utils:erlify_bucket_prop(P) || P <- Props1] of
        {bad_linkfun_modfun, {M, F}} ->
            {reply, make_table_create_fail_resp(
                      Table, flat_format(
                               "Invalid link mod or fun in bucket type properties: ~p:~p\n", [M, F])),
             State};
        {bad_linkfun_bkey, {B, K}} ->
            {reply, make_table_create_fail_resp(
                      Table, flat_format(
                               "Malformed bucket/key for anon link fun in bucket type properties: ~p/~p\n", [B, K])),
             State};
        {bad_chash_keyfun, {M, F}} ->
            {reply, make_table_create_fail_resp(
                      Table, flat_format(
                               "Invalid chash mod or fun in bucket type properties: ~p:~p\n", [M, F])),
             State};
        Props2 ->
            case riak_core_bucket_type:create(Table, Props2) of
                ok ->
                    wait_until_active(Table, State, ?TABLE_ACTIVATE_WAIT);
                {error, Reason} ->
                    {reply, make_table_create_fail_resp(Table, Reason), State}
            end
    end.

wait_until_active(Table, State, 0) ->
    {reply, make_table_activate_fail_resp(Table), State};
wait_until_active(Table, State, Seconds) ->
    case riak_core_bucket_type:activate(Table) of
        ok ->
            {reply, tsqueryresp, State};
        {error, not_ready} ->
            timer:sleep(1000),
            wait_until_active(Table, State, Seconds - 1);
        {error, undefined} ->
            %% this is inconceivable because create(Table) has
            %% just succeeded, so it's here mostly to pacify
            %% the dialyzer (and of course, for the odd chance
            %% of Erlang imps crashing nodes between create
            %% and activate calls)
            {reply, make_table_created_missing_resp(Table), State}
    end.


%% ---------------------------------------------------
%% functions called from check_table_and_call, one per ts* request
%% ---------------------------------------------------


%% -----------
%% put
%% -----------

%% NB: since this method deals with PB and TTB messages, the message must be fully
%% decoded before sub_tsputreq is called
sub_tsputreq(Mod, _DDL, #tsputreq{table = Table, rows = Rows},
             State) ->
    case riak_kv_ts_util:validate_rows(Mod, Rows) of
        [] ->
            case riak_kv_ts_api:put_data(Rows, Table, Mod) of
                ok ->
                    {reply, #tsputresp{}, State};
                {error, {some_failed, ErrorCount}} ->
                    {reply, make_failed_put_resp(ErrorCount), State};
                {error, no_type} ->
                    {reply, make_table_not_activated_resp(Table), State};
                {error, OtherReason} ->
                    {reply, make_rpberrresp(?E_PUT, to_string(OtherReason)), State}
            end;
        BadRowIdxs ->
            {reply, make_validate_rows_error_resp(BadRowIdxs), State}
    end.

%% -----------
%% get
%% -----------

%% NB: since this method deals with PB and TTB messages, the message must be fully
%% decoded before sub_tsgetreq is called
sub_tsgetreq(Mod, _DDL, #tsgetreq{table = Table,
                                  key    = CompoundKey,
                                  timeout = Timeout},
             State) ->
    Options =
        if Timeout == undefined -> [];
           true -> [{timeout, Timeout}]
        end,
    %%CompoundKey = riak_pb_ts_codec:decode_cells(PbCompoundKey),
    %% decoding is done per wire protocol (ttb or pb), see riak_kv_ts.erl
    Mod = riak_ql_ddl:make_module_name(Table),
    case riak_kv_ts_api:get_data(
           CompoundKey, Table, Mod, Options) of
        {ok, Record} ->
            {ColumnNames, Row} = lists:unzip(Record),
            %% the columns stored in riak_object are just
            %% names; we need names with types, so:
            ColumnTypes = riak_kv_ts_util:get_column_types(ColumnNames, Mod),
            {reply, make_tsgetresp(ColumnNames, ColumnTypes, [list_to_tuple(Row)]), State};
        {error, no_type} ->
            {reply, make_table_not_activated_resp(Table), State};
        {error, {bad_key_length, Got, Need}} ->
            {reply, make_key_element_count_mismatch_resp(Got, Need), State};
        {error, notfound} ->
            {reply, make_tsgetresp([], [], []), State};
        {error, Reason} ->
            {reply, make_rpberrresp(?E_GET, to_string(Reason)), State}
    end.


%% -----------
%% delete
%% -----------

sub_tsdelreq(Mod, _DDL, #tsdelreq{table = Table,
                                  key    = PbCompoundKey,
                                  vclock  = VClock,
                                  timeout  = Timeout},
             State) ->
    Options =
        if Timeout == undefined -> [];
           true -> [{timeout, Timeout}]
        end,
    CompoundKey = riak_pb_ts_codec:decode_cells(PbCompoundKey),
    Mod = riak_ql_ddl:make_module_name(Table),
    case riak_kv_ts_api:delete_data(
           CompoundKey, Table, Mod, Options, VClock) of
        ok ->
            {reply, tsdelresp, State};
        {error, no_type} ->
            {reply, make_table_not_activated_resp(Table), State};
        {error, {bad_key_length, Got, Need}} ->
            {reply, make_key_element_count_mismatch_resp(Got, Need), State};
        {error, notfound} ->
            {reply, make_rpberrresp(?E_NOTFOUND, "notfound"), State};
        {error, Reason} ->
            {reply, make_failed_delete_resp(Reason), State}
    end.


%% -----------
%% listkeys
%% -----------

sub_tslistkeysreq(Mod, DDL, #tslistkeysreq{table = Table,
                                           timeout = Timeout} = Req,
                  State) ->

    %% Construct a function to convert from TS local key to TS
    %% partition key.
    %%
    %% This is needed because coverage filter functions must check the
    %% hash of the partition key, not the local key, when folding over
    %% keys in the backend.

    KeyConvFn =
        fun(Key) when is_binary(Key) ->
                riak_kv_ts_util:row_to_key(sext:decode(Key), DDL, Mod);
           (Key) ->
                %% Key read from leveldb should always be binary.
                %% This clause is just to keep dialyzer quiet
                %% (otherwise dialyzer will complain about no local
                %% return, since we have no way to spec the type
                %% of Key for an anonymous function).
                %%
                %% Nonetheless, we log an error in case this branch is
                %% ever exercised

                lager:error("Key conversion function "
                            "encountered a non-binary object key: ~p", [Key]),
                Key
        end,

    Result =
        riak_client:stream_list_keys(
          riak_kv_ts_util:table_to_bucket(Table), Timeout, KeyConvFn,
          {riak_client, [node(), undefined]}),
    case Result of
        {ok, ReqId} ->
            ColumnInfo =
                [Mod:get_field_type(N)
                 || #param_v1{name = N} <- DDL?DDL.local_key#key_v1.ast],
            {reply, {stream, ReqId}, State#state{req = Req, req_ctx = ReqId,
                                                 column_info = ColumnInfo}};
        {error, Reason} ->
            {reply, make_failed_listkeys_resp(Reason), State}
    end.

%% -----------
%% coverage
%% -----------

sub_tscoveragereq(Mod, _DDL, #tscoveragereq{table = Table,
                                            query = Q},
                  State) ->
    Client = {riak_client, [node(), undefined]},
    %% all we need from decode_query is to compile the query,
    %% but also to check permissions
    Stream = false,
    case decode_query(Q, undefined, Stream) of
        {_QryType, {ok, SQL}} ->
            case riak_kv_ts_api:compile_to_per_quantum_queries(Mod, SQL) of
                {ok, Compiled} ->
                    Bucket = riak_kv_ts_util:table_to_bucket(Table),
                    {reply,
                     {tscoverageresp, riak_kv_ts_util:sql_to_cover(Client, Compiled, Bucket, [])},
                     State};
                {error, Reason} ->
                    {reply, make_rpberrresp(
                      ?E_BAD_QUERY, flat_format("Failed to compile query: ~p", [Reason])), State}
            end;
        {error, Reason} ->
            {reply, make_decoder_error_response(Reason), State}
    end.


%% ----------
%% query
%% ----------

%% NB: since this method deals with PB and TTB messages, the message must be fully
%% decoded before sub_tsqueryreq is called
-spec sub_tsqueryreq(module(), ?DDL{}, riak_kv_qry:sql_query_type_record(), #state{}) ->
                     {reply, ts_query_responses() | #rpberrorresp{}, #state{}}.
sub_tsqueryreq(_Mod, DDL = ?DDL{table = Table}, SQL, State) ->
    case riak_kv_ts_api:query(SQL, DDL) of
        {result_set, {ColNames, ColTypes, LdbNativeRows}} ->
            Rows = [list_to_tuple(R) || R <- LdbNativeRows],
            {reply, make_tsqueryresp({ColNames, ColTypes, Rows}), State};
        {reqid, ReqId} ->
            State2 = State#state{ req = SQL, req_ctx = ReqId },
            {reply, {stream, ReqId}, State2};
        %% the following timeouts are known and distinguished:
        {error, no_type} ->
            {reply, make_table_not_activated_resp(Table), State};
        {error, qry_worker_timeout} ->
            %% the eleveldb process didn't send us any response after
            %% 10 sec (hardcoded in riak_kv_qry), and probably died
            {reply, make_rpberrresp(?E_TIMEOUT, "no response from backend"), State};
        {error, backend_timeout} ->
            %% the eleveldb process did manage to send us a timeout
            %% response
            {reply, make_rpberrresp(?E_TIMEOUT, "backend timeout"), State};

        %% this one comes from riak_kv_qry_worker
        {error, divide_by_zero} ->
            {reply, make_rpberrresp(?E_SUBMIT, "Divide by zero"), State};

        %% from riak_kv_qry
        {error, {invalid_data, BadRowIdxs}} ->
            {reply, make_validate_rows_error_resp(BadRowIdxs), State};
        {error, {too_many_insert_values, BadRowIdxs}} ->
            {reply, make_too_many_insert_values_resp(BadRowIdxs), State};
        {error, {undefined_fields, BadFields}} ->
            {reply, make_undefined_field_in_insert_resp(BadFields), State};

        %% these come from riak_kv_qry_compiler, even though the query is a valid SQL.
        {error, {_DDLCompilerErrType, DDLCompilerErrDesc}} when is_atom(_DDLCompilerErrType) ->
            {reply, make_rpberrresp(?E_SUBMIT, DDLCompilerErrDesc), State};
        {error, invalid_coverage_context_checksum} ->
            {reply, make_rpberrresp(?E_SUBMIT, "Query coverage context fails checksum"), State};

        {error, Reason} ->
            {reply, make_rpberrresp(?E_SUBMIT, Reason), State}
    end.


%% ---------------------------------------------------
%% local functions
%% ---------------------------------------------------

-spec check_table_and_call(Table::binary(),
                           WorkItem::fun((module(), ?DDL{},
                                          OrigMessage::tuple(), #state{}) ->
                                                process_retval()),
                           OrigMessage::tuple(),
                           #state{}) ->
                                  process_retval().
%% Check that Table is good wrt TS operations and call a specified
%% function with its Mod and DDL; generate an appropriate
%% #rpberrorresp{} if a corresponding bucket type has not been
%% actvated or Table has no DDL (not a TS bucket). Otherwise,
%% transparently call the WorkItem function.
check_table_and_call(Table, Fun, TsMessage, State) ->
    case riak_kv_ts_util:get_table_ddl(Table) of
        {ok, Mod, DDL} ->
            Fun(Mod, DDL, TsMessage, State);
        {error, no_type} ->
            {reply, make_table_not_activated_resp(Table), State};
        {error, missing_helper_module} ->
            BucketProps = riak_core_bucket:get_bucket(
                            riak_kv_ts_util:table_to_bucket(Table)),
            {reply, make_missing_helper_module_resp(Table, BucketProps), State}
    end.



%%
-spec make_rpberrresp(integer(), string()) -> #rpberrorresp{}.
make_rpberrresp(Code, Message) ->
    #rpberrorresp{errcode = Code,
                  errmsg = iolist_to_binary(Message)}.

%%
-spec make_missing_helper_module_resp(Table::binary(),
                            BucketProps::{error, any()} | [proplists:property()])
                           -> #rpberrorresp{}.
make_missing_helper_module_resp(Table, {error, _}) ->
    make_missing_type_resp(Table);
make_missing_helper_module_resp(Table, BucketProps)
  when is_binary(Table), is_list(BucketProps) ->
    case lists:keymember(ddl, 1, BucketProps) of
        true  -> make_missing_table_module_resp(Table);
        false -> make_nonts_type_resp(Table)
    end.

%%
-spec make_missing_type_resp(Table::binary()) -> #rpberrorresp{}.
make_missing_type_resp(Table) ->
    make_rpberrresp(
      ?E_MISSING_TYPE,
      flat_format("Time Series table ~s does not exist", [Table])).

%%
-spec make_nonts_type_resp(Table::binary()) -> #rpberrorresp{}.
make_nonts_type_resp(Table) ->
    make_rpberrresp(
      ?E_NOT_TS_TYPE,
      flat_format("Attempt Time Series operation on non Time Series table ~s", [Table])).

-spec make_missing_table_module_resp(Table::binary()) -> #rpberrorresp{}.
make_missing_table_module_resp(Table) ->
    make_rpberrresp(
      ?E_MISSING_TS_MODULE,
      flat_format("The compiled module for Time Series table ~s cannot be loaded", [Table])).

-spec make_key_element_count_mismatch_resp(Got::integer(), Need::integer()) -> #rpberrorresp{}.
make_key_element_count_mismatch_resp(Got, Need) ->
    make_rpberrresp(
      ?E_BAD_KEY_LENGTH,
      flat_format("Key element count mismatch (key has ~b elements but ~b supplied)", [Need, Got])).

-spec make_validate_rows_error_resp([integer()]) -> #rpberrorresp{}.
make_validate_rows_error_resp(BadRowIdxs) ->
    BadRowsString = string:join([integer_to_list(I) || I <- BadRowIdxs],", "),
    make_rpberrresp(
      ?E_IRREG,
      flat_format("Invalid data found at row index(es) ~s", [BadRowsString])).

make_too_many_insert_values_resp(BadRowIdxs) ->
    BadRowsString = string:join([integer_to_list(I) || I <- BadRowIdxs],", "),
    make_rpberrresp(
      ?E_BAD_QUERY,
      flat_format("too many values in row index(es) ~s", [BadRowsString])).

make_undefined_field_in_insert_resp(BadFields) ->
    make_rpberrresp(
      ?E_BAD_QUERY,
      flat_format("undefined fields: ~s", [string:join(BadFields, ", ")])).

make_failed_put_resp(ErrorCount) ->
    make_rpberrresp(
      ?E_PUT,
      flat_format("Failed to put ~b record(s)", [ErrorCount])).

make_failed_delete_resp(Reason) ->
    make_rpberrresp(
      ?E_DELETE,
      flat_format("Failed to delete record: ~p", [Reason])).

make_failed_listkeys_resp(Reason) ->
    make_rpberrresp(
      ?E_LISTKEYS,
      flat_format("Failed to list keys: ~p", [Reason])).

make_table_create_fail_resp(Table, Reason) ->
    make_rpberrresp(
      ?E_CREATE, flat_format("Failed to create table ~s: ~p", [Table, Reason])).

make_table_activate_fail_resp(Table) ->
    make_rpberrresp(
      ?E_ACTIVATE,
      flat_format("Failed to activate table ~s", [Table])).

make_table_not_activated_resp(Table) ->
    make_rpberrresp(
      ?E_TABLE_INACTIVE,
      flat_format("~ts is not an active table", [Table])).

make_table_created_missing_resp(Table) ->
    make_rpberrresp(
      ?E_CREATED_GHOST,
      flat_format("Table ~s has been created but found missing", [Table])).

to_string(X) ->
    flat_format("~p", [X]).


%% helpers to make various responses

make_tsgetresp(ColumnNames, ColumnTypes, Rows) ->
    {tsgetresp, {ColumnNames, ColumnTypes, Rows}}.

make_tsqueryresp({_ColumnNames, _ColumnTypes, []}) ->
    %% tests (and probably docs, too) expect an empty result set to be
    %% returned as {[], []} (with column names omitted). Before the
    %% TTB merge, the columns info was dropped in
    %% riak_kv_pb_ts:encode_response({reply, {tsqueryresp, Data}, _}).
    %% Now, because the TTB encoder is dumb, leaving the special case
    %% treatment in the PB-specific riak_kv_pb_ts lets empty query
    %% results going through TTB still have the columns info, which is
    %% not what the caller might expect. We ensure uniform {[], []}
    %% for bot PB and TTB by preparing this term in advance, here.
    {tsqueryresp, {[], [], []}};
make_tsqueryresp(Data = {_ColumnNames, _ColumnTypes, _Rows}) ->
    {tsqueryresp, Data}.


make_decoder_error_response(bad_coverage_context) ->
    make_rpberrresp(?E_SUBMIT, "Bad coverage context");
make_decoder_error_response({lexer_error, Msg}) ->
    make_rpberrresp(?E_PARSE_ERROR, flat_format("~s", [Msg]));
make_decoder_error_response({LineNo, riak_ql_parser, Msg}) when is_integer(LineNo) ->
    make_rpberrresp(?E_PARSE_ERROR, flat_format("~ts", [Msg]));
make_decoder_error_response({Token, riak_ql_parser, _}) when is_binary(Token) ->
    make_rpberrresp(?E_PARSE_ERROR, flat_format("Unexpected token '~s'", [Token]));
make_decoder_error_response({Token, riak_ql_parser, _}) ->
    make_rpberrresp(?E_PARSE_ERROR, flat_format("Unexpected token '~p'", [Token]));
make_decoder_error_response(Error) ->
    make_rpberrresp(?E_PARSE_ERROR, flat_format("~p", [Error])).

flat_format(Format, Args) ->
    lists:flatten(io_lib:format(Format, Args)).

-ifdef(TEST).
-include_lib("eunit/include/eunit.hrl").

missing_helper_module_missing_type_test() ->
    ?assertMatch(
        #rpberrorresp{errcode = ?E_MISSING_TYPE },
        make_missing_helper_module_resp(<<"mytype">>, {error, any})
    ).

missing_helper_module_not_ts_type_test() ->
    ?assertMatch(
        #rpberrorresp{errcode = ?E_NOT_TS_TYPE },
        make_missing_helper_module_resp(<<"mytype">>, []) % no ddl property
    ).

%% if the bucket properties exist and they contain a ddl property then
%% the bucket properties are in the correct state but the module is still
%% missing.
missing_helper_module_test() ->
    ?assertMatch(
        #rpberrorresp{errcode = ?E_MISSING_TS_MODULE },
        make_missing_helper_module_resp(<<"mytype">>, [{ddl, ?DDL{}}])
    ).

-endif.<|MERGE_RESOLUTION|>--- conflicted
+++ resolved
@@ -91,14 +91,10 @@
 
 -spec decode_query(Query::#tsinterpolation{}, Cover::term(), Stream::boolean()) ->
     {error, _} | {ok, ts_query_types()}.
-<<<<<<< HEAD
-decode_query(#tsinterpolation{base = BaseQuery}, Cover, Stream) ->
-=======
-decode_query(#tsinterpolation{}, Cover)
+decode_query(#tsinterpolation{}, Cover, _)
   when not (Cover == undefined orelse is_binary(Cover)) ->
     {error, bad_coverage_context};
-decode_query(#tsinterpolation{base = BaseQuery}, Cover) ->
->>>>>>> 634fdc16
+decode_query(#tsinterpolation{base = BaseQuery}, Cover, Stream) ->
     case catch riak_ql_parser:ql_parse(
                  riak_ql_lexer:get_tokens(  %% yecc can throw nasty 'EXIT' exceptions
                    binary_to_list(BaseQuery))) of
