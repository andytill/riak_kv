%% -*- erlang -*-
{src_dirs, ["./priv/tracers", "./src"]}.
{cover_enabled, false}.
{edoc_opts, [{preprocess, true}]}.
{erl_opts, [warnings_as_errors,
            {parse_transform, lager_transform},
            {lager_extra_sinks, [object]},
            {src_dirs, ["src", "priv/tracers"]},
            {platform_define, "^[0-9]+", namespaced_types},
            {platform_define, "^[0-9]+", set_env_options},
            {platform_define, "^R15", "old_hash"},
            {d, 'TEST_FS2_BACKEND_IN_RIAK_KV'}]}.

{eunit_opts, [verbose
 %    no_tty,  %% This turns off the default output, MUST HAVE
 %    {report, {eunit_progress, [colored, profile]}} %% Use `profile' to see test timing information
     %% Uses the progress formatter with ANSI-colored output
     ]}.

{xref_checks, []}.
%% XXX yz_kv is here becase Ryan has not yet made a generic hook interface for object modification
%% XXX yz_stat is here for similar reasons -- we do not yet support dynamic stat hooks
%% XXX object is here because it's a new Lager sync
{xref_queries, [{"(XC - UC) || (XU - X - B - \"(cluster_info|dtrace|yz_kv|yz_stat|object)\" : Mod)", []}]}.

{erl_first_files, [
                   "src/riak_kv_backend.erl"
                  ]}.

{deps, [
<<<<<<< HEAD
        {sidejob,          ".*", {git, "git://github.com/basho/sidejob.git",           {tag,    "2.0.0"}}},
        {erlang_js,        ".*", {git, "git://github.com/basho/erlang_js.git",         {tag,    "1.3.0"}}},
        {bitcask,          ".*", {git, "git://github.com/basho/bitcask.git",           {tag,    "2.0.2"}}},
        {eper,             ".*", {git, "git://github.com/basho/eper.git",              {tag,    "0.78"}}},
        {sext,             ".*", {git, "git://github.com/basho/sext.git",              {tag,    "1.1p3"}}},
        {riak_pipe,        ".*", {git, "git://github.com/basho/riak_pipe.git",         {branch, "riak_ts-develop"}}},
        {riak_api,         ".*", {git, "git://github.com/basho/riak_api.git",          {branch, "riak_ts-develop"}}},
        {riak_dt,          ".*", {git, "git://github.com/basho/riak_dt.git",           {tag,    "2.1.2"}}},
        {msgpack,          ".*", {git, "git://github.com/msgpack/msgpack-erlang.git",  {tag,    "0.3.5"}}},
        {riak_ql,          ".*", {git, "git://github.com/basho/riak_ql.git",           {branch, "develop"}}},
        {jam,              ".*", {git, "git://github.com/basho/jam.git",               {branch, "develop"}}},
        {eunit_formatters, ".*", {git, "git://github.com/seancribbs/eunit_formatters", {tag,    "0.1.2"}}}
=======
        {sidejob, ".*", {git, "git://github.com/basho/sidejob.git", {tag, "2.0.1"}}},
        {erlang_js, ".*", {git, "git://github.com/basho/erlang_js.git", {tag, "1.3.0"}}},
        {bitcask, ".*", {git, "git://github.com/basho/bitcask.git", {tag, "2.0.4"}}},
        {eper, ".*", {git, "git://github.com/basho/eper.git", {tag, "0.78"}}},
        {sext, ".*", {git, "git://github.com/basho/sext.git", {tag, "1.1p3"}}},
        {riak_pipe, ".*", {git, "git://github.com/basho/riak_pipe.git", {tag, "2.1.2"}}},
        {riak_dt, ".*", {git, "git://github.com/basho/riak_dt.git", {tag, "2.1.3"}}},
        {eunit_formatters, ".*", {git, "git://github.com/seancribbs/eunit_formatters", {tag, "0.1.2"}}},
        {riak_api, ".*", {git, "git://github.com/basho/riak_api.git", {tag, "2.1.3"}}},
        {hyper, ".*", {git, "git://github.com/basho/hyper", {tag, "1.0.0"}}}
>>>>>>> b74ba9d0
       ]}.<|MERGE_RESOLUTION|>--- conflicted
+++ resolved
@@ -28,29 +28,17 @@
                   ]}.
 
 {deps, [
-<<<<<<< HEAD
-        {sidejob,          ".*", {git, "git://github.com/basho/sidejob.git",           {tag,    "2.0.0"}}},
+        {sidejob,          ".*", {git, "git://github.com/basho/sidejob.git",           {tag,    "2.0.1"}}},
         {erlang_js,        ".*", {git, "git://github.com/basho/erlang_js.git",         {tag,    "1.3.0"}}},
-        {bitcask,          ".*", {git, "git://github.com/basho/bitcask.git",           {tag,    "2.0.2"}}},
+        {bitcask,          ".*", {git, "git://github.com/basho/bitcask.git",           {tag,    "2.0.4"}}},
         {eper,             ".*", {git, "git://github.com/basho/eper.git",              {tag,    "0.78"}}},
         {sext,             ".*", {git, "git://github.com/basho/sext.git",              {tag,    "1.1p3"}}},
-        {riak_pipe,        ".*", {git, "git://github.com/basho/riak_pipe.git",         {branch, "riak_ts-develop"}}},
-        {riak_api,         ".*", {git, "git://github.com/basho/riak_api.git",          {branch, "riak_ts-develop"}}},
+        {riak_pipe,        ".*", {git, "git://github.com/basho/riak_pipe.git",         {branch, "kv_ts_merge"}}},
+        {riak_api,         ".*", {git, "git://github.com/basho/riak_api.git",          {branch, "kv_ts_merge"}}},
         {riak_dt,          ".*", {git, "git://github.com/basho/riak_dt.git",           {tag,    "2.1.2"}}},
         {msgpack,          ".*", {git, "git://github.com/msgpack/msgpack-erlang.git",  {tag,    "0.3.5"}}},
         {riak_ql,          ".*", {git, "git://github.com/basho/riak_ql.git",           {branch, "develop"}}},
         {jam,              ".*", {git, "git://github.com/basho/jam.git",               {branch, "develop"}}},
-        {eunit_formatters, ".*", {git, "git://github.com/seancribbs/eunit_formatters", {tag,    "0.1.2"}}}
-=======
-        {sidejob, ".*", {git, "git://github.com/basho/sidejob.git", {tag, "2.0.1"}}},
-        {erlang_js, ".*", {git, "git://github.com/basho/erlang_js.git", {tag, "1.3.0"}}},
-        {bitcask, ".*", {git, "git://github.com/basho/bitcask.git", {tag, "2.0.4"}}},
-        {eper, ".*", {git, "git://github.com/basho/eper.git", {tag, "0.78"}}},
-        {sext, ".*", {git, "git://github.com/basho/sext.git", {tag, "1.1p3"}}},
-        {riak_pipe, ".*", {git, "git://github.com/basho/riak_pipe.git", {tag, "2.1.2"}}},
-        {riak_dt, ".*", {git, "git://github.com/basho/riak_dt.git", {tag, "2.1.3"}}},
-        {eunit_formatters, ".*", {git, "git://github.com/seancribbs/eunit_formatters", {tag, "0.1.2"}}},
-        {riak_api, ".*", {git, "git://github.com/basho/riak_api.git", {tag, "2.1.3"}}},
-        {hyper, ".*", {git, "git://github.com/basho/hyper", {tag, "1.0.0"}}}
->>>>>>> b74ba9d0
+        {eunit_formatters, ".*", {git, "git://github.com/seancribbs/eunit_formatters", {tag,    "0.1.2"}}},
+        {hyper,            ".*", {git, "git://github.com/basho/hyper",                 {tag,    "1.0.0"}}}
        ]}.