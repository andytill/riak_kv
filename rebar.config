--- conflicted
+++ resolved
@@ -31,14 +31,8 @@
         {bitcask,          ".*", {git, "git://github.com/basho/bitcask.git",           {branch, "end-to-end/timeseries"}}},
         {eper,             ".*", {git, "git://github.com/basho/eper.git",              {tag,    "0.78"}}},
         {sext,             ".*", {git, "git://github.com/basho/sext.git",              {tag,    "1.1p3"}}},
-<<<<<<< HEAD
-        {riak_pipe,        ".*", {git, "git://github.com/basho/riak_pipe.git",         {branch, "develop"}}},
-        {riak_api,         ".*", {git, "git://github.com/basho/riak_api.git",          {branch, "
-develop"}}},
-=======
         {riak_pipe,        ".*", {git, "git://github.com/basho/riak_pipe.git",         {branch, "end-to-end/timeseries"}}},
         {riak_api,         ".*", {git, "git://github.com/basho/riak_api.git",          {branch, "end-to-end/timeseries"}}},
->>>>>>> 05677b4c
         {riak_dt,          ".*", {git, "git://github.com/basho/riak_dt.git",           {branch, "develop"}}},
         {riak_ql,          ".*", {git, "git://github.com/basho/riak_ql.git",           {branch, "gg/timeseries"}}},
         {eunit_formatters, ".*", {git, "git://github.com/seancribbs/eunit_formatters", {tag,    "0.1.2"}}}
