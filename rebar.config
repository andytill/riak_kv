%% -*- mode: erlang; erlang-indent-level: 4; indent-tabs-mode: nil -*-
%% -------------------------------------------------------------------
%%
%% Copyright (c) 2010-2016 Basho Technologies, Inc.
%%
%% This file is provided to you under the Apache License,
%% Version 2.0 (the "License"); you may not use this file
%% except in compliance with the License.  You may obtain
%% a copy of the License at
%%
%%   http://www.apache.org/licenses/LICENSE-2.0
%%
%% Unless required by applicable law or agreed to in writing,
%% software distributed under the License is distributed on an
%% "AS IS" BASIS, WITHOUT WARRANTIES OR CONDITIONS OF ANY
%% KIND, either express or implied.  See the License for the
%% specific language governing permissions and limitations
%% under the License.
%%
%% -------------------------------------------------------------------

{src_dirs, ["./priv/tracers", "./src"]}.

{cover_enabled, false}.

{edoc_opts, [{preprocess, true}]}.

{erl_opts, [
    debug_info,
    warnings_as_errors,
    {parse_transform, lager_transform},
    {src_dirs, ["src", "priv/tracers"]},
    {platform_define, "^[0-9]+", namespaced_types},
    {platform_define, "^[0-9]+", set_env_options},
    {platform_define, "^R15", "old_hash"},
    {d, 'TEST_FS2_BACKEND_IN_RIAK_KV'}
]}.

{eunit_opts, [
    %% This turns off the default output, MUST HAVE
    no_tty,
    %% Use the progress formatter with ANSI-colored output
    %% Use `profile' to see test timing information
    {report, {eunit_progress, [colored, profile]}}
]}.

{xref_checks, []}.
{xref_queries, [
    %% yz_kv because we don't have a generic hook interface for object modification
    %% yz_stat for similar reasons -- we do not yet support dynamic stat hooks
    {"(XC - UC) || (XU - X - B - \"(cluster_info|dtrace|yz_kv|yz_stat)\" : Mod)", []}
]}.

{erl_first_files, [
    "src/riak_kv_backend.erl"
]}.

{deps, [
<<<<<<< HEAD
    {sidejob, ".*", {git, "git://github.com/basho/sidejob.git", {branch, "2.0"}}},
    {erlang_js, ".*", {git, "git://github.com/basho/erlang_js.git", {tag, "1.3.0"}}},
    {bitcask, ".*", {git, "git://github.com/basho/bitcask.git", {branch, "develop"}}},
    {eper, ".*", {git, "git://github.com/basho/eper.git", {branch, "develop"}}},
    {sext, ".*", {git, "git://github.com/basho/sext.git", {branch, "master"}}},
    {riak_core, ".*", {git, "git://github.com/basho/riak_core.git", {branch, "develop-2.2"}}},
    {riak_pipe, ".*", {git, "git://github.com/basho/riak_pipe.git", {branch, "develop-2.2"}}},
    {riak_api, ".*", {git, "git://github.com/basho/riak_api.git", {branch, "develop-2.2"}}},
    {riak_dt, ".*", {git, "git://github.com/basho/riak_dt.git", {branch, "develop-2.2"}}},
    {eunit_formatters, ".*", {git, "git://github.com/seancribbs/eunit_formatters", {branch, "master"}}}
]}.
=======
        {sidejob, ".*", {git, "git://github.com/basho/sidejob.git", {tag, "2.0.1"}}},
        {erlang_js, ".*", {git, "git://github.com/basho/erlang_js.git", {tag, "1.3.0"}}},
        {bitcask, ".*", {git, "git://github.com/basho/bitcask.git", {branch, "develop"}}},
        {eper, ".*", {git, "git://github.com/basho/eper.git", {tag, "0.78"}}},
        {sext, ".*", {git, "git://github.com/basho/sext.git", {tag, "1.1p3"}}},
        {riak_pipe, ".*", {git, "git://github.com/basho/riak_pipe.git", {branch, "develop-2.2"}}},
        {riak_dt, ".*", {git, "git://github.com/basho/riak_dt.git", {branch, "develop-2.2"}}},
        {eunit_formatters, ".*", {git, "git://github.com/seancribbs/eunit_formatters", {tag, "0.1.2"}}},
        {riak_api, ".*", {git, "git://github.com/basho/riak_api.git", {branch, "develop-2.2"}}},
        {hyper, ".*", {git, "git://github.com/basho/hyper", {branch, "basho"}}}
       ]}.
>>>>>>> 536f442c
<|MERGE_RESOLUTION|>--- conflicted
+++ resolved
@@ -1,74 +1,30 @@
-%% -*- mode: erlang; erlang-indent-level: 4; indent-tabs-mode: nil -*-
-%% -------------------------------------------------------------------
-%%
-%% Copyright (c) 2010-2016 Basho Technologies, Inc.
-%%
-%% This file is provided to you under the Apache License,
-%% Version 2.0 (the "License"); you may not use this file
-%% except in compliance with the License.  You may obtain
-%% a copy of the License at
-%%
-%%   http://www.apache.org/licenses/LICENSE-2.0
-%%
-%% Unless required by applicable law or agreed to in writing,
-%% software distributed under the License is distributed on an
-%% "AS IS" BASIS, WITHOUT WARRANTIES OR CONDITIONS OF ANY
-%% KIND, either express or implied.  See the License for the
-%% specific language governing permissions and limitations
-%% under the License.
-%%
-%% -------------------------------------------------------------------
-
 {src_dirs, ["./priv/tracers", "./src"]}.
-
 {cover_enabled, false}.
-
 {edoc_opts, [{preprocess, true}]}.
-
-{erl_opts, [
-    debug_info,
-    warnings_as_errors,
-    {parse_transform, lager_transform},
-    {src_dirs, ["src", "priv/tracers"]},
-    {platform_define, "^[0-9]+", namespaced_types},
-    {platform_define, "^[0-9]+", set_env_options},
-    {platform_define, "^R15", "old_hash"},
-    {d, 'TEST_FS2_BACKEND_IN_RIAK_KV'}
-]}.
+{erl_opts, [warnings_as_errors,
+            {parse_transform, lager_transform},
+            {src_dirs, ["src", "priv/tracers"]},
+            {platform_define, "^[0-9]+", namespaced_types},
+            {platform_define, "^[0-9]+", set_env_options},
+            {platform_define, "^R15", "old_hash"},
+            {d, 'TEST_FS2_BACKEND_IN_RIAK_KV'}]}.
 
 {eunit_opts, [
-    %% This turns off the default output, MUST HAVE
-    no_tty,
-    %% Use the progress formatter with ANSI-colored output
-    %% Use `profile' to see test timing information
-    {report, {eunit_progress, [colored, profile]}}
-]}.
+     no_tty,  %% This turns off the default output, MUST HAVE
+     {report, {eunit_progress, [colored, profile]}} %% Use `profile' to see test timing information
+     %% Uses the progress formatter with ANSI-colored output
+     ]}.
 
 {xref_checks, []}.
-{xref_queries, [
-    %% yz_kv because we don't have a generic hook interface for object modification
-    %% yz_stat for similar reasons -- we do not yet support dynamic stat hooks
-    {"(XC - UC) || (XU - X - B - \"(cluster_info|dtrace|yz_kv|yz_stat)\" : Mod)", []}
-]}.
+%% XXX yz_kv is here becase Ryan has not yet made a generic hook interface for object modification
+%% XXX yz_stat is here for similar reasons -- we do not yet support dynamic stat hooks
+{xref_queries, [{"(XC - UC) || (XU - X - B - \"(cluster_info|dtrace|yz_kv|yz_stat)\" : Mod)", []}]}.
 
 {erl_first_files, [
-    "src/riak_kv_backend.erl"
-]}.
+                   "src/riak_kv_backend.erl"
+                  ]}.
 
 {deps, [
-<<<<<<< HEAD
-    {sidejob, ".*", {git, "git://github.com/basho/sidejob.git", {branch, "2.0"}}},
-    {erlang_js, ".*", {git, "git://github.com/basho/erlang_js.git", {tag, "1.3.0"}}},
-    {bitcask, ".*", {git, "git://github.com/basho/bitcask.git", {branch, "develop"}}},
-    {eper, ".*", {git, "git://github.com/basho/eper.git", {branch, "develop"}}},
-    {sext, ".*", {git, "git://github.com/basho/sext.git", {branch, "master"}}},
-    {riak_core, ".*", {git, "git://github.com/basho/riak_core.git", {branch, "develop-2.2"}}},
-    {riak_pipe, ".*", {git, "git://github.com/basho/riak_pipe.git", {branch, "develop-2.2"}}},
-    {riak_api, ".*", {git, "git://github.com/basho/riak_api.git", {branch, "develop-2.2"}}},
-    {riak_dt, ".*", {git, "git://github.com/basho/riak_dt.git", {branch, "develop-2.2"}}},
-    {eunit_formatters, ".*", {git, "git://github.com/seancribbs/eunit_formatters", {branch, "master"}}}
-]}.
-=======
         {sidejob, ".*", {git, "git://github.com/basho/sidejob.git", {tag, "2.0.1"}}},
         {erlang_js, ".*", {git, "git://github.com/basho/erlang_js.git", {tag, "1.3.0"}}},
         {bitcask, ".*", {git, "git://github.com/basho/bitcask.git", {branch, "develop"}}},
@@ -79,5 +35,4 @@
         {eunit_formatters, ".*", {git, "git://github.com/seancribbs/eunit_formatters", {tag, "0.1.2"}}},
         {riak_api, ".*", {git, "git://github.com/basho/riak_api.git", {branch, "develop-2.2"}}},
         {hyper, ".*", {git, "git://github.com/basho/hyper", {branch, "basho"}}}
-       ]}.
->>>>>>> 536f442c
+       ]}.